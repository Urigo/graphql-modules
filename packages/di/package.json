--- conflicted
+++ resolved
@@ -17,12 +17,7 @@
     "jest": "24.7.1",
     "leakage": "0.4.0",
     "reflect-metadata": "0.1.13",
-<<<<<<< HEAD
-    "typescript": "3.4.2"
-=======
-    "tslint": "5.15.0",
     "typescript": "3.4.3"
->>>>>>> a20926af
   },
   "dependencies": {
     "events": "3.0.0",
