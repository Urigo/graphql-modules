--- conflicted
+++ resolved
@@ -13,17 +13,10 @@
 /**
  * A context builder method signature for `contextBuilder`.
  */
-<<<<<<< HEAD
-export type BuildContextFn<Config, Request, Context> = (
-  networkRequest: Request,
-  currentContext: ModuleContext<any>,
-  moduleSessionInfo: ModuleSessionInfo<Config, Request, Context>,
-=======
 export type BuildContextFn<Config, Session, Context> = (
   session: Session,
-  currentContext: ModuleContext<Context>,
+  currentContext: ModuleContext<any>,
   moduleSessionInfo: ModuleSessionInfo<Config, Session, Context>,
->>>>>>> 64d1508f
 ) => Promise<Context> | Context;
 
 export interface ISchemaDirectives {
