import { IResolvers, makeExecutableSchema, SchemaDirectiveVisitor } from 'graphql-tools';
import { mergeGraphQLSchemas, mergeResolvers } from '@graphql-modules/epoxy';
import { Provider, ModuleContext, Injector, SessionInjector } from './di';
import { DocumentNode, print, GraphQLSchema } from 'graphql';
import { IResolversComposerMapping, composeResolvers } from './resolvers-composition';
import { DepGraph } from 'dependency-graph';
import { DependencyModuleNotFoundError, SchemaNotValidError, DependencyModuleUndefinedError, TypeDefNotFoundError } from './errors';
import deepmerge = require('deepmerge');
<<<<<<< HEAD
import { ModuleSessionInfo } from './module-session-info';
=======
import { addInjectorToResolversContext, addInjectorToResolversCompositionContext } from './utils';
>>>>>>> ae947bf5

/**
 * A context builder method signature for `contextBuilder`.
 */
export type BuildContextFn<Config, Request, Context> = (
  networkRequest: Request,
  currentContext: ModuleContext<Context>,
  moduleSessionInfo: ModuleSessionInfo<Config, Request, Context>,
) => Promise<Context> | Context;

export interface ISchemaDirectives {
  [name: string]: typeof SchemaDirectiveVisitor;
}

export type ModulesMap<Request> = Map<string, GraphQLModule<any, Request, any>>;

/**
 * Defines the structure of a dependency as it declared in each module's `dependencies` field.
 */
export type ModuleDependency<Config, Request, Context> = GraphQLModule<Config, Request, Context> | string;

export type GraphQLModuleOption<Option, Config, Request, Context> = Option | ((module: GraphQLModule<Config, Request, Context>) => Option);

/**
 * Defined the structure of GraphQL module options object.
 */
export interface GraphQLModuleOptions<Config, Request, Context> {
  /**
   * The name of the module. Use it later to get your `ModuleConfig(name)` or to declare
   * a dependency to this module (in another module)
   */
  name?: string;
  /**
   * A definition of GraphQL type definitions, as string or `DocumentNode`.
   * Arrays are also accepted, and they will get merged.
   * You can also pass a function that will get the module's config as argument, and should return
   * the type definitions.
   */
  typeDefs?: GraphQLModuleOption<string | string[] | DocumentNode | DocumentNode[], Config, Request, Context>;
  /**
   * Resolvers object, or a function will get the module's config as argument, and should
   * return the resolvers object.
   */
  resolvers?: GraphQLModuleOption<IResolvers, Config, Request, Context>;
  /**
   * Context builder method. Use this to add your own fields and data to the GraphQL `context`
   * of each execution of GraphQL.
   */
  contextBuilder?: BuildContextFn<Config, Request, Context>;
  /**
   * The dependencies that this module need to run correctly, you can either provide the `GraphQLModule`,
   * or provide a string with the name of the other module.
   * Adding a dependency will effect the order of the type definition building, resolvers building and context
   * building.
   */
  imports?: GraphQLModuleOption<Array<ModuleDependency<any, Request, Context>>, Config, Request, Context>;
  /**
   * A list of `Providers` to load into the GraphQL module.
   * It could be either a `class` or a value/class instance.
   * All loaded class will be loaded as Singletons, and the instance will be
   * shared across all GraphQL executions.
   */
  providers?: GraphQLModuleOption<Provider[], Config, Request, Context>;
  /** Object map between `Type.field` to a function(s) that will wrap the resolver of the field  */
  resolversComposition?: GraphQLModuleOption<IResolversComposerMapping, Config, Request, Context>;
  schemaDirectives?: GraphQLModuleOption<ISchemaDirectives, Config, Request, Context>;
}

/**
 * Returns a dependency injection token for getting a module's configuration object by
 * the module's name.
 * You can use this later with `@Inject` in your `Provider`s.
 *
 * @param module
 * @constructor
 */
export const ModuleConfig = (module: string | GraphQLModule) =>
  Symbol.for(`ModuleConfig.${typeof module === 'string' ? module : module.name}`);

export interface ModuleCache<Request, Context> {
  injector: Injector;
  schema: GraphQLSchema;
  typeDefs: string;
  resolvers: IResolvers;
  schemaDirectives: ISchemaDirectives;
  contextBuilder: (req: Request) => Promise<Context>;
  modulesMap: ModulesMap<Request>;
}

/**
 * Represents a GraphQL module that has it's own types, resolvers, context and business logic.
 * You can read more about it in the Documentation section. TODO: Add link
 *
 * You can also specific `Config` generic to tell TypeScript what's the structure of your
 * configuration object to use later with `forRoot`
 */
export class GraphQLModule<Config = any, Request = any, Context = any> {

  private _cache: ModuleCache<Request, Context> = {
    injector: undefined,
    schema: undefined,
    typeDefs: undefined,
    resolvers: undefined,
    schemaDirectives: undefined,
    contextBuilder: undefined,
    modulesMap: undefined,
  };

  /**
   * Creates a new `GraphQLModule` instance, merged it's type definitions and resolvers.
   * @param options - module configuration
   */
  constructor(
    private _options: GraphQLModuleOptions<Config, Request, Context> = {},
    private _moduleConfig: Config = {} as Config,
<<<<<<< HEAD
  ) {
    _options = _options || {};
    _options.name = _options.name || Math.floor(Math.random() * Math.floor(Number.MAX_SAFE_INTEGER)).toString();
  }
=======
    ) {
      _options.name = _options.name || Math.floor(Math.random() * Math.floor(Number.MAX_SAFE_INTEGER)).toString();
    }
>>>>>>> ae947bf5

  /**
   * Creates another instance of the module using a configuration
   * @param config - the config object
   */
  forRoot(config: Config): GraphQLModule<Config, Request, Context> {
    return new GraphQLModule<Config, Request, Context>(this._options, config);
  }

  forChild(): string {
    return this.name;
  }

  get name() {
    return this._options.name;
  }

  get config() {
    return this._moduleConfig;
  }

  /**
   * Gets the application `GraphQLSchema` object.
   * If the schema object is not built yet, it compiles
   * the `typeDefs` and `resolvers` into `GraphQLSchema`
   */
  get schema() {
    if (typeof this._cache.schema === 'undefined') {
      this.buildSchemaAndInjector(this.modulesMap);
    }
    return this._cache.schema;
  }

  /**
   * Gets the application dependency-injection injector
   */
  get injector(): Injector {

    if (typeof this._cache.injector === 'undefined') {
      this.buildSchemaAndInjector(this.modulesMap);
    }

    return this._cache.injector;

  }

  /**
   * Gets the merged GraphQL type definitions as one string
   */
  get typeDefs(): string {
    if (typeof this._cache.typeDefs === 'undefined') {
      this.buildTypeDefs(this.modulesMap);
    }
    return this._cache.typeDefs;
  }

  private buildTypeDefs(modulesMap: ModulesMap<Request>) {
    const typeDefsSet = new Set<any>();
    const selfImports = this.selfImports;
    for (let module of selfImports) {
      const moduleName = typeof module === 'string' ? module : module.name;
      module = modulesMap.get(moduleName);
      module.buildTypeDefs(modulesMap);
      const moduleTypeDefs = module.typeDefs;
      if (moduleTypeDefs) {
        typeDefsSet.add(moduleTypeDefs);
      }
    }
    const selfTypeDefs = this.selfTypeDefs;
    if (selfTypeDefs) {
      typeDefsSet.add(selfTypeDefs);
    }
    this._cache.typeDefs = mergeGraphQLSchemas([...typeDefsSet]);
  }

  get resolvers(): IResolvers {
    if (typeof this._cache.resolvers === 'undefined') {
      this.buildSchemaAndInjector(this.modulesMap);
    }
    return this._cache.resolvers;
  }

  get schemaDirectives(): ISchemaDirectives {
    if (typeof this._cache.schemaDirectives === 'undefined') {
      this.buildSchemaAndInjector(this.modulesMap);
    }
    return this._cache.schemaDirectives;
  }

  /**
   * Returns the GraphQL type definitions of the module
   * @return a `string` with the merged type definitions
   */
  get selfTypeDefs(): string {
    let typeDefs: any = [];
    const typeDefsDefinitions = this._options.typeDefs;
    if (typeDefsDefinitions) {
      if (typeof typeDefsDefinitions === 'function') {
        typeDefs = typeDefsDefinitions(this);
      } else if (Array.isArray(typeDefsDefinitions)) {
        typeDefs = mergeGraphQLSchemas(typeDefsDefinitions);
      } else if (typeof typeDefsDefinitions === 'string') {
        typeDefs = typeDefsDefinitions;
      } else {
        typeDefs = print(typeDefsDefinitions);
      }
    }
    return typeDefs;
  }

  get selfResolvers(): IResolvers {
    let resolvers: IResolvers = {};
    const resolversDefinitions = this._options.resolvers;
    if (resolversDefinitions) {
      if (typeof resolversDefinitions === 'function') {
        resolvers = resolversDefinitions(this);
      } else {
        resolvers = resolversDefinitions;
      }
    }
    return resolvers;
  }

  get selfImports() {
    let imports = new Array<ModuleDependency<any, Request, any>>();
    if (this._options.imports) {
      if (typeof this._options.imports === 'function') {
        imports = this._options.imports(this);
      } else {
        imports = this._options.imports;
      }
    }
    return imports;
  }

  get selfProviders(): Provider[] {
    let providers = new Array<Provider>();
    const providersDefinitions = this._options.providers;
    if (providersDefinitions) {
      if (typeof providersDefinitions === 'function') {
        providers = providersDefinitions(this);
      } else {
        providers = providersDefinitions;
      }
    }
    providers.unshift(
      {
        provide: ModuleConfig(this),
        useValue: this._moduleConfig,
      },
    );
    return providers;
  }

  get selfResolversComposition(): IResolversComposerMapping {
    let resolversComposition: IResolversComposerMapping = {};
    const resolversCompositionDefinitions = this._options.resolversComposition;
    if (resolversCompositionDefinitions) {
      if (typeof resolversCompositionDefinitions === 'function') {
        resolversComposition = (resolversCompositionDefinitions as any)(this);
      } else {
        resolversComposition = resolversCompositionDefinitions;
      }
    }
    return resolversComposition;
  }

  get selfSchemaDirectives(): ISchemaDirectives {
    let schemaDirectives: ISchemaDirectives = {};
    const schemaDirectivesDefinitions = this._options.schemaDirectives;
    if (schemaDirectivesDefinitions) {
      if (typeof schemaDirectivesDefinitions === 'function') {
        schemaDirectives = schemaDirectivesDefinitions(this);
      } else {
        schemaDirectives = schemaDirectivesDefinitions;
      }
    }
    return schemaDirectives;
  }

  private buildSchemaAndInjector(modulesMap: ModulesMap<Request>) {
    const imports = this.selfImports;
    const importsTypeDefs = new Set<string>();
    const importsResolvers = new Set<IResolvers>();
    const importsInjectors = new Set<Injector>();
    const importsContextBuilders = new Set<(req: Request) => Promise<Context>>();
    const importsSchemaDirectives = new Set<ISchemaDirectives>();
    for (let module of imports) {
      const moduleName = typeof module === 'string' ? module : module.name;
      module = modulesMap.get(moduleName);

      if (modulesMap !== module._cache.modulesMap) {
        module._cache.modulesMap = modulesMap;
        module.buildSchemaAndInjector(modulesMap);
      }

      const injector = module._cache.injector;
      const resolvers = module._cache.resolvers;
      const typeDefs = module._cache.typeDefs;
      const contextBuilder = module._cache.contextBuilder;
      const schemaDirectives = module._cache.schemaDirectives;

      importsInjectors.add(injector);
      importsResolvers.add(resolvers);
      if (typeDefs && typeDefs.length) {
        if (Array.isArray(typeDefs)) {
          for (const typeDef of typeDefs) {
            importsTypeDefs.add(typeDef);
          }
        } else {
          importsTypeDefs.add(typeDefs);
        }
      }
      importsContextBuilders.add(contextBuilder);
      importsSchemaDirectives.add(schemaDirectives);
    }

    const injector = new Injector(this.name);
    injector.children = importsInjectors;

    const providers = this.selfProviders;
    for (const provider of providers) {
      injector.provide(provider);
    }

    for (const serviceIdentifier of injector._applicationScopeSet) {
      injector.get(serviceIdentifier);
    }

<<<<<<< HEAD
    const resolvers = this.selfResolvers;
    // tslint:disable-next-line:forin
    for (const type in resolvers) {
      const typeResolvers = resolvers[type];
      // tslint:disable-next-line:forin
      for (const prop in resolvers[type]) {
        const resolver = typeResolvers[prop];
        if (typeof resolver === 'function') {
          if (prop !== '__resolveType') {
            typeResolvers[prop] = (root: any, args: any, context: any, info: any) => {
              const injector = context[`${this.name}SessionInjector`];
              return resolver.call(typeResolvers, root, args, { injector, ...context }, info);
            };
          } else {
            typeResolvers[prop] = (root: any, context: any, info: any) => {
              return resolver.call(typeResolvers, root, { injector, ...context }, info);
            };
          }
        }
      }
    }
=======
    this._cache.injector = injector;

    const resolvers = addInjectorToResolversContext(this.selfResolvers, injector);
>>>>>>> ae947bf5

    const resolversComposition = addInjectorToResolversCompositionContext(this.selfResolversComposition, injector);

    const resolversToBeComposed = new Set(importsResolvers);
    resolversToBeComposed.add(resolvers);

    const composedResolvers = composeResolvers(
      mergeResolvers([...resolversToBeComposed]),
      resolversComposition,
    );

    this._cache.resolvers = composedResolvers;

    const typeDefsToBeMerged = new Set(importsTypeDefs);

    const selfTypeDefs = this.selfTypeDefs;
    if (selfTypeDefs && selfTypeDefs.length) {
      if (Array.isArray(selfTypeDefs)) {
        for (const selfTypeDef of selfTypeDefs) {
          typeDefsToBeMerged.add(selfTypeDef);
        }
      } else {
        typeDefsToBeMerged.add(selfTypeDefs);
      }
    }

    const schemaDirectivesToBeMerged = new Set(importsSchemaDirectives);
    schemaDirectivesToBeMerged.add(this.selfSchemaDirectives);

    const mergedSchemaDirectives = deepmerge.all([...schemaDirectivesToBeMerged]) as ISchemaDirectives;

    this._cache.schemaDirectives = mergedSchemaDirectives;

    try {
      if (typeDefsToBeMerged.size) {
        const mergedTypeDefs = mergeGraphQLSchemas([...typeDefsToBeMerged]);
        this._cache.typeDefs = mergedTypeDefs;
        this._cache.schema = makeExecutableSchema({
          typeDefs: mergedTypeDefs,
          resolvers: composedResolvers,
          resolverValidationOptions: {
            requireResolversForArgs: false,
            requireResolversForNonScalar: false,
            requireResolversForAllFields: false,
            requireResolversForResolveType: false,
            allowResolversNotInSchema: true,
          },
          schemaDirectives: this.schemaDirectives,
        });
      }
    } catch (e) {
      if (e.message !== 'Must provide typeDefs') {
        if (e.message.includes(`Type "`) && e.message.includes(`" not found in document.`)) {
          const typeDef = e.message.replace('Type "', '').replace('" not found in document.', '');
          throw new TypeDefNotFoundError(typeDef, this.name);
        } else {
          throw new SchemaNotValidError(this.name, e.message);
        }
      } else {
        this._cache.schema = null;
      }
    }

    this._cache.contextBuilder = async networkRequest => {
      const importsContextArr$ = [...importsContextBuilders].map(contextBuilder => contextBuilder(networkRequest));
      const importsContextArr = await Promise.all(importsContextArr$);
      const importsContext = importsContextArr.reduce((acc, curr) => ({ ...acc, ...(curr as any) }), {});
      const moduleSessionInfo = new ModuleSessionInfo<Config, Request, Context>(this, networkRequest, importsContext);
      const sessionInjector = new SessionInjector(this._cache.injector, moduleSessionInfo);
      importsContext[`${this.name}SessionInjector`] = sessionInjector;
      let moduleContext = {};
      const moduleContextDeclaration = this._options.contextBuilder;
      if (moduleContextDeclaration) {
         moduleContext = await this._options.contextBuilder(networkRequest, importsContext, moduleSessionInfo);
      }
      const builtResult = {
        ...importsContext,
        ...moduleContext as any,
      };
      const requestHooks$ = [
        ...sessionInjector.applicationInjector._applicationScopeSet,
        ...sessionInjector.applicationInjector._sessionScopeSet,
      ].map(serviceIdentifier => sessionInjector.callRequestHook(serviceIdentifier),
      );
      await Promise.all(requestHooks$);
      return builtResult;
    };

  }

  get contextBuilder(): (networkRequest: Request) => Promise<Context> {
    if (!this._cache.contextBuilder) {
      this.buildSchemaAndInjector(this.modulesMap);
    }
    return this._cache.contextBuilder;
  }

  /**
   * Build a GraphQL `context` object based on a network request.
   * It iterates over all modules by their dependency-based order, and executes
   * `contextBuilder` method.
   * It also in charge of injecting a reference to the application `Injector` to
   * the `context`.
   * The network request is passed to each `contextBuilder` method, and the return
   * value of each `contextBuilder` is merged into a unified `context` object.
   *
   * This method should be in use with your GraphQL manager, such as Apollo-Server.
   *
   * @param request - the network request from `connect`, `express`, etc...
   */
  context = (networkRequest: Request) => this.contextBuilder(networkRequest);

  get modulesMap() {
    if (!this._cache.modulesMap) {
      let modulesMap = this.createInitialModulesMap();
      modulesMap = this.checkAndFixModulesMap(modulesMap);
      this._cache.modulesMap = modulesMap;
    }
    return this._cache.modulesMap;
  }

  private createInitialModulesMap() {
    const modulesMap = new Map<string, GraphQLModule<any, Request, any>>();
    const visitModule = (module: GraphQLModule<any, Request, any>) => {
      if (!modulesMap.has(module.name)) {
        modulesMap.set(module.name, module);
        for (const subModule of module.selfImports) {
          if (!subModule) {
            throw new DependencyModuleUndefinedError(module.name);
          }
          if (typeof subModule !== 'string') {
            visitModule(subModule);
          }
        }
      }
    };
    visitModule(this);
    return modulesMap;
  }

  private checkAndFixModulesMap(modulesMap: ModulesMap<Request>): Map<string, GraphQLModule<any, Request, any>> {
    const graph = new DepGraph<GraphQLModule<any, Request, any>>();

    modulesMap.forEach(module => {
      const moduleName = module.name;
      if (!graph.hasNode(moduleName)) {
        graph.addNode(moduleName);
      }
    });

    const visitedModulesToAddDependency = new Set<string>();

    const visitModuleToAddDependency = (module: GraphQLModule<any, Request, any>) => {
      for (let subModule of module.selfImports) {
        const subModuleOrigName = typeof subModule === 'string' ? subModule : subModule.name;
        subModule = modulesMap.get(subModuleOrigName);
        if (!subModule) {
          throw new DependencyModuleNotFoundError(subModuleOrigName, module.name);
        }
        try {
          graph.addDependency(
            module.name,
            subModule.name,
          );
        } catch (e) {
          throw new DependencyModuleNotFoundError(subModuleOrigName, module.name);
        }
        // prevent infinite loop in case of circular dependency
        if (!visitedModulesToAddDependency.has(subModule.name)) {
          visitedModulesToAddDependency.add(subModule.name);
          visitModuleToAddDependency(subModule);
        }
      }
    };

<<<<<<< HEAD
    visitModuleToAddDependency(modulesMap.get(this.name));

    try {
      graph.overallOrder();
      return modulesMap;
    } catch (e) {
      const { message } = e as Error;
      const currentPathStr = message.replace('Dependency Cycle Found: ', '');
      const currentPath = currentPathStr.split(' -> ');
      const moduleIndexMap = new Map<string, number>();
      let start = 0;
      let end = currentPath.length;
      currentPath.forEach((moduleName, index) => {
        if (moduleIndexMap.has(moduleName)) {
          start = moduleIndexMap.get(moduleName);
          end = index;
        } else {
          moduleIndexMap.set(moduleName, index);
        }
      });
      const realPath = currentPath.slice(start, end);
      const circularModules = Array.from(new Set(realPath)).map(moduleName => {
        // if it is merged module, get one module, it will be enough to get merged one.
        return modulesMap.get(moduleName);
      });
      const mergedModule = GraphQLModule.mergeModules(circularModules, modulesMap);
      for (const moduleName of realPath) {
        modulesMap.set(moduleName, mergedModule);
        for (const subModuleName of moduleName.split('+')) {
          if (modulesMap.has(subModuleName)) {
            modulesMap.set(subModuleName, mergedModule);
=======
      visitModuleToAddDependency(modulesMap.get(this.name));

      try {
        graph.overallOrder();
        return modulesMap;
      } catch (e) {
        const { message } = e as Error;
        const currentPathStr = message.replace('Dependency Cycle Found: ', '');
        const currentPath = currentPathStr.split(' -> ');
        const moduleIndexMap = new Map<string, number>();
        let start = 0;
        let end = currentPath.length;
        currentPath.forEach((moduleName, index) => {
         if (moduleIndexMap.has(moduleName)) {
           start = moduleIndexMap.get(moduleName);
           end = index;
         } else {
           moduleIndexMap.set(moduleName, index);
         }
        });
        const realPath = currentPath.slice(start, end);
        const circularModules = Array.from(new Set(realPath)).map(moduleName => {
            // if it is merged module, get one module, it will be enough to get merged one.
            return modulesMap.get(moduleName);
        });
        const mergedModule = GraphQLModule.mergeModules<any, Request, any>(circularModules, modulesMap);
        for (const moduleName of realPath) {
          modulesMap.set(moduleName, mergedModule);
          for (const subModuleName of moduleName.split('+')) {
            if (modulesMap.has(subModuleName)) {
              modulesMap.set(subModuleName, mergedModule);
            }
>>>>>>> ae947bf5
          }
        }
      }
      modulesMap.set(mergedModule.name, mergedModule);
      (mergedModule._options.imports as Array<ModuleDependency<any, Request, any>>)
        = (mergedModule._options.imports as Array<ModuleDependency<any, Request, any>>).filter(
          module => {
            const moduleName = typeof module === 'string' ? module : module.name;
            module = modulesMap.get(moduleName);
            return (module.name !== mergedModule.name);
          },
        );
      return this.checkAndFixModulesMap(modulesMap);
    }
  }

  static mergeModules<Config = any, Request = any, Context = any>(modules: Array<GraphQLModule<any, Request, any>>, modulesMap?: ModulesMap<Request>): GraphQLModule<Config, Request, Context> {
    const nameSet = new Set();
    const typeDefsSet = new Set();
    const resolversSet = new Set<IResolvers>();
    const contextBuilderSet = new Set<BuildContextFn<Config, Request, Context>>();
    const importsSet = new Set<ModuleDependency<any, Request, any>>();
    const providersSet = new Set<Provider<any>>();
    const resolversCompositionSet = new Set<IResolversComposerMapping>();
    const schemaDirectivesSet = new Set<ISchemaDirectives>();
    for (const module of modules) {
      const subMergedModuleNames = module.name.split('+');
      for (const subMergedModuleName of subMergedModuleNames) {
        nameSet.add(subMergedModuleName);
      }
      if (Array.isArray(module.selfTypeDefs)) {
        for (const typeDef of module.selfTypeDefs) {
          typeDefsSet.add(typeDef);
        }
      } else {
        typeDefsSet.add(module.selfTypeDefs);
      }
      resolversSet.add(module.selfResolvers);
      contextBuilderSet.add(module._options.contextBuilder);
      for (let importModule of module.selfImports) {
        if (modulesMap) {
          importModule = modulesMap.get(typeof importModule === 'string' ? importModule : importModule.name);
        }
        importsSet.add(importModule);
      }
      for (const provider of module.selfProviders) {
        providersSet.add(provider);
      }
      resolversCompositionSet.add(module.selfResolversComposition);
      schemaDirectivesSet.add(module.selfSchemaDirectives);
    }

    const name = [...nameSet].join('+');
    const typeDefs = [...typeDefsSet];
    const resolvers = mergeResolvers([...resolversSet]);
    const contextBuilder = [...contextBuilderSet].reduce(
      (accContextBuilder, currentContextBuilder) => {
        return async (networkRequest, currentContext, injector) => {
          const accContext = await accContextBuilder(networkRequest, currentContext, injector);
          const moduleContext = currentContextBuilder ? await currentContextBuilder(networkRequest, currentContext, injector) : {};
          return Object.assign({}, accContext, moduleContext);
        };
      },
    );
    const imports = [...importsSet];
    const providers = [...providersSet];
    const resolversComposition = deepmerge.all([...resolversCompositionSet]);
    const schemaDirectives = deepmerge.all([...schemaDirectivesSet]) as ISchemaDirectives;
    return new GraphQLModule<Config, Request, Context>({
      name,
      typeDefs,
      resolvers,
      contextBuilder,
      imports,
      providers,
      resolversComposition,
      schemaDirectives,
    });
  }
}<|MERGE_RESOLUTION|>--- conflicted
+++ resolved
@@ -6,11 +6,8 @@
 import { DepGraph } from 'dependency-graph';
 import { DependencyModuleNotFoundError, SchemaNotValidError, DependencyModuleUndefinedError, TypeDefNotFoundError } from './errors';
 import deepmerge = require('deepmerge');
-<<<<<<< HEAD
 import { ModuleSessionInfo } from './module-session-info';
-=======
-import { addInjectorToResolversContext, addInjectorToResolversCompositionContext } from './utils';
->>>>>>> ae947bf5
+import { asArray } from './utils';
 
 /**
  * A context builder method signature for `contextBuilder`.
@@ -126,16 +123,9 @@
   constructor(
     private _options: GraphQLModuleOptions<Config, Request, Context> = {},
     private _moduleConfig: Config = {} as Config,
-<<<<<<< HEAD
   ) {
-    _options = _options || {};
     _options.name = _options.name || Math.floor(Math.random() * Math.floor(Number.MAX_SAFE_INTEGER)).toString();
   }
-=======
-    ) {
-      _options.name = _options.name || Math.floor(Math.random() * Math.floor(Number.MAX_SAFE_INTEGER)).toString();
-    }
->>>>>>> ae947bf5
 
   /**
    * Creates another instance of the module using a configuration
@@ -316,56 +306,7 @@
     return schemaDirectives;
   }
 
-  private buildSchemaAndInjector(modulesMap: ModulesMap<Request>) {
-    const imports = this.selfImports;
-    const importsTypeDefs = new Set<string>();
-    const importsResolvers = new Set<IResolvers>();
-    const importsInjectors = new Set<Injector>();
-    const importsContextBuilders = new Set<(req: Request) => Promise<Context>>();
-    const importsSchemaDirectives = new Set<ISchemaDirectives>();
-    for (let module of imports) {
-      const moduleName = typeof module === 'string' ? module : module.name;
-      module = modulesMap.get(moduleName);
-
-      if (modulesMap !== module._cache.modulesMap) {
-        module._cache.modulesMap = modulesMap;
-        module.buildSchemaAndInjector(modulesMap);
-      }
-
-      const injector = module._cache.injector;
-      const resolvers = module._cache.resolvers;
-      const typeDefs = module._cache.typeDefs;
-      const contextBuilder = module._cache.contextBuilder;
-      const schemaDirectives = module._cache.schemaDirectives;
-
-      importsInjectors.add(injector);
-      importsResolvers.add(resolvers);
-      if (typeDefs && typeDefs.length) {
-        if (Array.isArray(typeDefs)) {
-          for (const typeDef of typeDefs) {
-            importsTypeDefs.add(typeDef);
-          }
-        } else {
-          importsTypeDefs.add(typeDefs);
-        }
-      }
-      importsContextBuilders.add(contextBuilder);
-      importsSchemaDirectives.add(schemaDirectives);
-    }
-
-    const injector = new Injector(this.name);
-    injector.children = importsInjectors;
-
-    const providers = this.selfProviders;
-    for (const provider of providers) {
-      injector.provide(provider);
-    }
-
-    for (const serviceIdentifier of injector._applicationScopeSet) {
-      injector.get(serviceIdentifier);
-    }
-
-<<<<<<< HEAD
+  private addSessionInjectorToSelfResolversContext() {
     const resolvers = this.selfResolvers;
     // tslint:disable-next-line:forin
     for (const type in resolvers) {
@@ -381,19 +322,89 @@
             };
           } else {
             typeResolvers[prop] = (root: any, context: any, info: any) => {
+              const injector = context[`${this.name}SessionInjector`];
               return resolver.call(typeResolvers, root, { injector, ...context }, info);
             };
           }
         }
       }
     }
-=======
+    return resolvers;
+  }
+
+  private addSessionInjectorToSelfResolversCompositionContext() {
+    const resolversComposition = this.selfResolversComposition;
+    // tslint:disable-next-line:forin
+    for (const path in resolversComposition) {
+      const compositionArr = asArray(resolversComposition[path]);
+      resolversComposition[path] = [
+        (next: any) => (root: any, args: any, context: any, info: any) => {
+          const injector = context[`${this.name}SessionInjector`];
+          return next(root, args, {
+            ...context,
+            injector,
+          }, info);
+        },
+        ...compositionArr,
+      ];
+    }
+    return resolversComposition;
+  }
+
+  private buildSchemaAndInjector(modulesMap: ModulesMap<Request>) {
+    const imports = this.selfImports;
+    const importsTypeDefs = new Set<string>();
+    const importsResolvers = new Set<IResolvers>();
+    const importsInjectors = new Set<Injector>();
+    const importsContextBuilders = new Set<(req: Request) => Promise<Context>>();
+    const importsSchemaDirectives = new Set<ISchemaDirectives>();
+    for (let module of imports) {
+      const moduleName = typeof module === 'string' ? module : module.name;
+      module = modulesMap.get(moduleName);
+
+      if (modulesMap !== module._cache.modulesMap) {
+        module._cache.modulesMap = modulesMap;
+        module.buildSchemaAndInjector(modulesMap);
+      }
+
+      const injector = module._cache.injector;
+      const resolvers = module._cache.resolvers;
+      const typeDefs = module._cache.typeDefs;
+      const contextBuilder = module._cache.contextBuilder;
+      const schemaDirectives = module._cache.schemaDirectives;
+
+      importsInjectors.add(injector);
+      importsResolvers.add(resolvers);
+      if (typeDefs && typeDefs.length) {
+        if (Array.isArray(typeDefs)) {
+          for (const typeDef of typeDefs) {
+            importsTypeDefs.add(typeDef);
+          }
+        } else {
+          importsTypeDefs.add(typeDefs);
+        }
+      }
+      importsContextBuilders.add(contextBuilder);
+      importsSchemaDirectives.add(schemaDirectives);
+    }
+
+    const injector = new Injector(this.name);
+    injector.children = importsInjectors;
+
+    const providers = this.selfProviders;
+    for (const provider of providers) {
+      injector.provide(provider);
+    }
+
+    for (const serviceIdentifier of injector._applicationScopeSet) {
+      injector.get(serviceIdentifier);
+    }
+
     this._cache.injector = injector;
 
-    const resolvers = addInjectorToResolversContext(this.selfResolvers, injector);
->>>>>>> ae947bf5
-
-    const resolversComposition = addInjectorToResolversCompositionContext(this.selfResolversComposition, injector);
+    const resolvers = this.addSessionInjectorToSelfResolversContext();
+
+    const resolversComposition = this.addSessionInjectorToSelfResolversCompositionContext();
 
     const resolversToBeComposed = new Set(importsResolvers);
     resolversToBeComposed.add(resolvers);
@@ -465,7 +476,7 @@
       let moduleContext = {};
       const moduleContextDeclaration = this._options.contextBuilder;
       if (moduleContextDeclaration) {
-         moduleContext = await this._options.contextBuilder(networkRequest, importsContext, moduleSessionInfo);
+        moduleContext = await this._options.contextBuilder(networkRequest, importsContext, moduleSessionInfo);
       }
       const builtResult = {
         ...importsContext,
@@ -567,7 +578,6 @@
       }
     };
 
-<<<<<<< HEAD
     visitModuleToAddDependency(modulesMap.get(this.name));
 
     try {
@@ -599,40 +609,6 @@
         for (const subModuleName of moduleName.split('+')) {
           if (modulesMap.has(subModuleName)) {
             modulesMap.set(subModuleName, mergedModule);
-=======
-      visitModuleToAddDependency(modulesMap.get(this.name));
-
-      try {
-        graph.overallOrder();
-        return modulesMap;
-      } catch (e) {
-        const { message } = e as Error;
-        const currentPathStr = message.replace('Dependency Cycle Found: ', '');
-        const currentPath = currentPathStr.split(' -> ');
-        const moduleIndexMap = new Map<string, number>();
-        let start = 0;
-        let end = currentPath.length;
-        currentPath.forEach((moduleName, index) => {
-         if (moduleIndexMap.has(moduleName)) {
-           start = moduleIndexMap.get(moduleName);
-           end = index;
-         } else {
-           moduleIndexMap.set(moduleName, index);
-         }
-        });
-        const realPath = currentPath.slice(start, end);
-        const circularModules = Array.from(new Set(realPath)).map(moduleName => {
-            // if it is merged module, get one module, it will be enough to get merged one.
-            return modulesMap.get(moduleName);
-        });
-        const mergedModule = GraphQLModule.mergeModules<any, Request, any>(circularModules, modulesMap);
-        for (const moduleName of realPath) {
-          modulesMap.set(moduleName, mergedModule);
-          for (const subModuleName of moduleName.split('+')) {
-            if (modulesMap.has(subModuleName)) {
-              modulesMap.set(subModuleName, mergedModule);
-            }
->>>>>>> ae947bf5
           }
         }
       }
