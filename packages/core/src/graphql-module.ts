import { IResolvers, makeExecutableSchema, SchemaDirectiveVisitor, ILogger, mergeSchemas, IDirectiveResolvers } from 'graphql-tools';
import { mergeGraphQLSchemas, mergeResolvers } from '@graphql-modules/epoxy';
import { Provider, Injector, ProviderScope } from './di';
import { DocumentNode, GraphQLSchema, parse } from 'graphql';
import { IResolversComposerMapping, composeResolvers } from './resolvers-composition';
import { DepGraph } from 'dependency-graph';
<<<<<<< HEAD
import { DependencyModuleNotFoundError, SchemaNotValidError, DependencyModuleUndefinedError, TypeDefNotFoundError } from './errors';
import deepmerge = require('deepmerge');
import { ModuleSessionInfo } from './module-session-info';
import { asArray } from './utils';
import { ModuleContext } from './types';
=======
import { DependencyModuleNotFoundError, SchemaNotValidError, DependencyModuleUndefinedError, TypeDefNotFoundError, ModuleConfigRequiredError } from './errors';
import * as deepmerge from 'deepmerge';
import { addInjectorToResolversContext, addInjectorToResolversCompositionContext, asArray } from './utils';
>>>>>>> 47d627f8

/**
 * A context builder method signature for `contextBuilder`.
 */
export type BuildContextFn<Config, Request, Context> = (
  networkRequest: Request,
  currentContext: ModuleContext<Context>,
  moduleSessionInfo: ModuleSessionInfo<Config, Request, Context>,
) => Promise<Context> | Context;

export interface ISchemaDirectives {
  [name: string]: typeof SchemaDirectiveVisitor;
}

export type ModulesMap<Request> = Map<string, GraphQLModule<any, Request, any>>;

/**
 * Defines the structure of a dependency as it declared in each module's `dependencies` field.
 */
export type ModuleDependency<Config, Request, Context> = GraphQLModule<Config, Request, Context> | string;

export type GraphQLModuleOption<Option, Config, Request, Context> = Option | ((module: GraphQLModule<Config, Request, Context>) => Option);

export type GraphQLModuleMiddleware<Request, Context> = (moduleCache: ModuleCache<Request, Context>) => Partial<ModuleCache<Request, Context>> | void;

/**
 * Defined the structure of GraphQL module options object.
 */
export interface GraphQLModuleOptions<Config, Request, Context> {
  /**
   * The name of the module. Use it later to get your `ModuleConfig(name)` or to declare
   * a dependency to this module (in another module)
   */
  name?: string;
  /**
   * A definition of GraphQL type definitions, as string or `DocumentNode`.
   * Arrays are also accepted, and they will get merged.
   * You can also pass a function that will get the module's config as argument, and should return
   * the type definitions.
   */
  typeDefs?: GraphQLModuleOption<string | string[] | DocumentNode | DocumentNode[], Config, Request, Context>;
  /**
   * Resolvers object, or a function will get the module's config as argument, and should
   * return the resolvers object.
   */
  resolvers?: GraphQLModuleOption<IResolvers<any, ModuleContext<Context>>, Config, Request, Context>;
  /**
   * Context builder method. Use this to add your own fields and data to the GraphQL `context`
   * of each execution of GraphQL.
   */
  context?: BuildContextFn<Config, Request, Context> | Context;
  /**
   * The dependencies that this module need to run correctly, you can either provide the `GraphQLModule`,
   * or provide a string with the name of the other module.
   * Adding a dependency will effect the order of the type definition building, resolvers building and context
   * building.
   */
  imports?: GraphQLModuleOption<Array<ModuleDependency<any, Request, Context>>, Config, Request, Context>;
  /**
   * A list of `Providers` to load into the GraphQL module.
   * It could be either a `class` or a value/class instance.
   * All loaded class will be loaded as Singletons, and the instance will be
   * shared across all GraphQL executions.
   */
  providers?: GraphQLModuleOption<Provider[], Config, Request, Context>;
  /** Object map between `Type.field` to a function(s) that will wrap the resolver of the field  */
  resolversComposition?: GraphQLModuleOption<IResolversComposerMapping, Config, Request, Context>;
  schemaDirectives?: GraphQLModuleOption<ISchemaDirectives, Config, Request, Context>;
  directiveResolvers?: GraphQLModuleOption<IDirectiveResolvers, Config, Request, Context>;
  logger?: GraphQLModuleOption<ILogger, Config, Request, Context>;
  extraSchemas?: GraphQLModuleOption<GraphQLSchema[], Config, Request, Context>;
  middleware?: GraphQLModuleMiddleware<Request, Context>;
  mergeCircularImports?: boolean;
  warnCircularImports?: boolean;
  configRequired?: boolean;
}

/**
 * Returns a dependency injection token for getting a module's configuration object by
 * the module's name.
 * You can use this later with `@Inject` in your `Provider`s.
 *
 * @param module
 * @constructor
 */
export const ModuleConfig = (module: string | GraphQLModule) =>
  Symbol.for(`ModuleConfig.${typeof module === 'string' ? module : module.name}`);

export interface ModuleCache<Request, Context> {
  injector: Injector;
  schema: GraphQLSchema;
  typeDefs: DocumentNode;
  contextBuilder: (req: Request) => Promise<Context>;
  modulesMap: ModulesMap<Request>;
}

/**
 * Represents a GraphQL module that has it's own types, resolvers, context and business logic.
 * You can read more about it in the Documentation section. TODO: Add link
 *
 * You can also specific `Config` generic to tell TypeScript what's the structure of your
 * configuration object to use later with `forRoot`
 */
export class GraphQLModule<Config = any, Request = any, Context = any> {

  private _cache: ModuleCache<Request, Context> = {
    injector: undefined,
    schema: undefined,
    typeDefs: undefined,
    contextBuilder: undefined,
    modulesMap: undefined,
  };

  /**
   * Creates a new `GraphQLModule` instance, merged it's type definitions and resolvers.
   * @param options - module configuration
   */
  constructor(
    private _options: GraphQLModuleOptions<Config, Request, Context> = {},
    private _moduleConfig?: Config,
  ) {
    _options.name = _options.name || Math.floor(Math.random() * Math.floor(Number.MAX_SAFE_INTEGER)).toString();
    if (!('mergeCircularImports' in _options)) {
      _options.mergeCircularImports = true;
    }
    if (!('warnCircularImports' in _options)) {
      _options.warnCircularImports = true;
    }
    if (!('logger' in _options)) {
      _options.logger = {
        log() {},
      };
    }
  }

  /**
   * Creates another instance of the module using a configuration
   * @param config - the config object
   */
  forRoot(config: Config): GraphQLModule<Config, Request, Context> {
    return new GraphQLModule<Config, Request, Context>(this._options, config);
  }

  forChild(): string {
    return this.name;
  }

  get name() {
    return this._options.name;
  }

  get config() {
    return this._moduleConfig;
  }

  /**
   * Gets the application `GraphQLSchema` object.
   * If the schema object is not built yet, it compiles
   * the `typeDefs` and `resolvers` into `GraphQLSchema`
   */
  get schema() {
    if (this._options.configRequired && !this._moduleConfig) {
      throw new ModuleConfigRequiredError(this.name);
    }
    if (typeof this._cache.schema === 'undefined') {
      this.buildSchemaAndInjector();
    }
    return this._cache.schema;
  }

  /**
   * Gets the application dependency-injection injector
   */
  get injector(): Injector {
    if (this._options.configRequired && !this._moduleConfig) {
      throw new ModuleConfigRequiredError(this.name);
    }
    if (typeof this._cache.injector === 'undefined') {
      this.buildSchemaAndInjector();
    }
    return this._cache.injector;
  }

  /**
   * Gets the merged GraphQL type definitions as one string
   */
  get typeDefs(): DocumentNode {
    if (typeof this._cache.typeDefs === 'undefined') {
      const modulesMap = this.modulesMap;
      const typeDefsSet = new Set<DocumentNode>();
      const selfImports = this.selfImports;
      for (let module of selfImports) {
        const moduleName = typeof module === 'string' ? module : module.name;
        module = modulesMap.get(moduleName);
        if (module._cache.modulesMap !== modulesMap) {
          module._cache.modulesMap = modulesMap;
          module._cache.typeDefs = undefined;
        }
        const moduleTypeDefs = module.typeDefs;
        if (moduleTypeDefs) {
          typeDefsSet.add(moduleTypeDefs);
        }
      }
      const selfTypeDefs = this.selfTypeDefs;
      if (selfTypeDefs) {
        typeDefsSet.add(selfTypeDefs);
      }
      this._cache.typeDefs = mergeGraphQLSchemas([...typeDefsSet]);
    }
<<<<<<< HEAD
    return this._cache.typeDefs;
=======
    const selfTypeDefs = this.selfTypeDefs;
    if (selfTypeDefs) {
      typeDefsSet.add(selfTypeDefs);
    }
    this._cache.typeDefs = mergeGraphQLSchemas([...typeDefsSet], {
      useSchemaDefinition: false,
    });
  }

  get resolvers(): IResolvers<any, ModuleContext<Context>> {
    if (typeof this._cache.resolvers === 'undefined') {
      this.buildSchemaAndInjector(this.modulesMap);
    }
    return this._cache.resolvers;
  }

  get schemaDirectives(): ISchemaDirectives {
    if (typeof this._cache.schemaDirectives === 'undefined') {
      this.buildSchemaAndInjector(this.modulesMap);
    }
    return this._cache.schemaDirectives;
>>>>>>> 47d627f8
  }

  get selfExtraSchemas(): GraphQLSchema[] {
    let extraSchemas = new Array<GraphQLSchema>();
    const extraSchemasDefinitions = this._options.extraSchemas;
    if (extraSchemasDefinitions) {
      if (typeof extraSchemasDefinitions === 'function') {
        extraSchemas = extraSchemasDefinitions(this);
      } else {
        extraSchemas = extraSchemasDefinitions;
      }
    }
    return extraSchemas;
  }

  /**
   * Returns the GraphQL type definitions of the module
   * @return a `string` with the merged type definitions
   */
  get selfTypeDefs(): DocumentNode {
    let typeDefs = null;
    let typeDefsDefinitions = this._options.typeDefs;
    if (typeDefsDefinitions) {
      if (typeof typeDefsDefinitions === 'function') {
        typeDefsDefinitions = typeDefsDefinitions(this);
      }
      if (typeof typeDefsDefinitions === 'string') {
        typeDefs = parse(typeDefsDefinitions);
      } else if (Array.isArray(typeDefsDefinitions)) {
        typeDefs = mergeGraphQLSchemas(typeDefsDefinitions);
      } else if (typeDefsDefinitions) {
        typeDefs = typeDefsDefinitions;
      }
    }
    return typeDefs;
  }

  get selfResolvers(): IResolvers<any, ModuleContext<Context>> {
    let resolvers: IResolvers<any, ModuleContext<Context>> = {};
    const resolversDefinitions = this._options.resolvers;
    if (resolversDefinitions) {
      if (typeof resolversDefinitions === 'function') {
        resolvers = resolversDefinitions(this);
      } else {
        resolvers = resolversDefinitions;
      }
    }
    return resolvers;
  }

  get selfImports() {
    let imports = new Array<ModuleDependency<any, Request, any>>();
    if (this._options.imports) {
      if (typeof this._options.imports === 'function') {
        imports = this._options.imports(this);
      } else {
        imports = this._options.imports;
      }
    }
    return imports;
  }

  get selfProviders(): Provider[] {
    let providers = new Array<Provider>();
    const providersDefinitions = this._options.providers;
    if (providersDefinitions) {
      if (typeof providersDefinitions === 'function') {
        providers = providersDefinitions(this);
      } else {
        providers = providersDefinitions;
      }
    }
    return [
      {
        provide: ModuleConfig(this),
        useValue: this.config,
      },
      ...providers,
    ];
  }

  get selfResolversComposition(): IResolversComposerMapping {
    let resolversComposition: IResolversComposerMapping = {};
    const resolversCompositionDefinitions = this._options.resolversComposition;
    if (resolversCompositionDefinitions) {
      if (typeof resolversCompositionDefinitions === 'function') {
        resolversComposition = (resolversCompositionDefinitions as any)(this);
      } else {
        resolversComposition = resolversCompositionDefinitions;
      }
    }
    return resolversComposition;
  }

  get selfSchemaDirectives(): ISchemaDirectives {
    let schemaDirectives: ISchemaDirectives = {};
    const schemaDirectivesDefinitions = this._options.schemaDirectives;
    if (schemaDirectivesDefinitions) {
      if (typeof schemaDirectivesDefinitions === 'function') {
        schemaDirectives = schemaDirectivesDefinitions(this);
      } else {
        schemaDirectives = schemaDirectivesDefinitions;
      }
    }
    return schemaDirectives;
  }

  get selfDirectiveResolvers(): IDirectiveResolvers {
    let directiveResolvers: IDirectiveResolvers = {};
    const directiveResolversDefinitions = this._options.directiveResolvers;
    if (directiveResolversDefinitions) {
      if (typeof directiveResolversDefinitions === 'function') {
        directiveResolvers = directiveResolversDefinitions(this);
      } else {
        directiveResolvers = directiveResolversDefinitions;
      }
    }
    return directiveResolvers;
  }

  private addSessionInjectorToSelfResolversContext() {
    const resolvers = this.selfResolvers;
    // tslint:disable-next-line:forin
    for (const type in resolvers) {
      const typeResolvers = resolvers[type];
      // tslint:disable-next-line:forin
      for (const prop in resolvers[type]) {
        const resolver = typeResolvers[prop];
        if (typeof resolver === 'function') {
          if (prop !== '__resolveType') {
            typeResolvers[prop] = async (root: any, args: any, appContext: any, info: any) => {
              const { networkRequest } = appContext;
              const moduleContext = await this.context(networkRequest);
              return resolver.call(typeResolvers, root, args, moduleContext, info);
            };
          } else {
            typeResolvers[prop] = async (root: any, appContext: any, info: any) => {
              const { networkRequest } = appContext;
              const moduleContext = await this.context(networkRequest);
              return resolver.call(typeResolvers, root, moduleContext as any, info);
            };
          }
        }
      }
    }
    return resolvers;
  }

  private addSessionInjectorToSelfResolversCompositionContext() {
    const resolversComposition = this.selfResolversComposition;
    // tslint:disable-next-line:forin
    for (const path in resolversComposition) {
      const compositionArr = asArray(resolversComposition[path]);
      resolversComposition[path] = [
        (next: any) => async (root: any, args: any, appContext: any, info: any) => {
          const { networkRequest } = appContext;
          const moduleContext = await this.context(networkRequest);
          return next(root, args, moduleContext, info);
        },
        ...compositionArr,
      ];
    }
    return resolversComposition;
  }
  get selfLogger(): ILogger {
    let logger: ILogger;
    const loggerDefinitions = this._options.logger;
    if (loggerDefinitions) {
      if (typeof logger === 'function') {
        logger = (loggerDefinitions as any)(this);
      } else {
        logger = loggerDefinitions as ILogger;
      }
    }
    return logger;
  }

  private buildSchemaAndInjector() {
    const modulesMap = this.modulesMap;
    const imports = this.selfImports;
    const importsInjectors = new Set<Injector>();
    const importsSchemas = new Set<GraphQLSchema>();
    const importsContextBuilders = new Set<(req: Request) => Promise<Context>>();
    for (let module of imports) {
      const moduleName = typeof module === 'string' ? module : module.name;
      module = modulesMap.get(moduleName);

      if (module._cache.modulesMap !== modulesMap) {
        module._cache.modulesMap = modulesMap;
        module._cache.injector = undefined;
        module._cache.schema = undefined;
        module._cache.contextBuilder = undefined;
        module.buildSchemaAndInjector();
      }

      const { injector, schema, contextBuilder } = module._cache;

      importsInjectors.add(injector);
      if (schema) {
        importsSchemas.add(schema);
      }
      importsContextBuilders.add(contextBuilder);
    }

    const injector = this._cache.injector = new Injector(this.name, ProviderScope.Application, importsInjectors);

    const providers = this.selfProviders;

    for (const provider of providers) {
      injector.provide(provider);
    }

    for (const serviceIdentifier of injector.scopeSet) {
      injector.get(serviceIdentifier);
    }

    const resolvers = this.addSessionInjectorToSelfResolversContext();

    const resolversComposition = this.addSessionInjectorToSelfResolversCompositionContext();

    const composedResolvers = composeResolvers(resolvers, resolversComposition);

    const schemaDirectives = this.selfSchemaDirectives;

    const directiveResolvers = this.selfDirectiveResolvers;

    const logger = this.selfLogger;

    const typeDefs = this.selfTypeDefs;

    const extraSchemas = this.selfExtraSchemas;

    try {
      const schemasToBeMerged = new Set<GraphQLSchema | DocumentNode>(importsSchemas);
      for (const extraSchema of extraSchemas) {
        schemasToBeMerged.add(extraSchema);
      }
      if (schemasToBeMerged.size) {
        if (typeDefs) {
          schemasToBeMerged.add(typeDefs);
        }
        this._cache.schema = mergeSchemas({
          schemas: [...schemasToBeMerged],
          resolvers: composedResolvers,
          schemaDirectives,
        });
      } else if (typeDefs) {
        this._cache.schema = makeExecutableSchema({
          typeDefs,
          resolvers: composedResolvers,
          schemaDirectives,
          directiveResolvers,
          logger,
        });
      }
    } catch (e) {
      if (e.message !== 'Must provide typeDefs') {
        if (e.message.includes(`Type "`) && e.message.includes(`" not found in document.`)) {
          const typeDef = e.message.replace('Type "', '').replace('" not found in document.', '');
          throw new TypeDefNotFoundError(typeDef, this.name);
        } else {
          throw new SchemaNotValidError(this.name, e.message);
        }
      } else {
        this._cache.schema = null;
      }
    }

    this._cache.contextBuilder = async networkRequest => {
      networkRequest['moduleNameContextMap'] = networkRequest['moduleNameContextMap'] || new Map();
      const moduleNameContextMap: Map<string, any> = networkRequest['moduleNameContextMap'];
      if (! (moduleNameContextMap.has(this.name))) {
        const importsContextArr$ = [...importsContextBuilders].map(contextBuilder => contextBuilder(networkRequest));
        const importsContextArr = await Promise.all(importsContextArr$);
        const importsContext = importsContextArr.reduce((acc, curr) => ({ ...acc, ...(curr as any) }), {});
        const applicationInjector = this.injector;
        const sessionInjector = applicationInjector.getSessionInjector(networkRequest);
        const moduleSessionInfo = sessionInjector.has(ModuleSessionInfo) ? sessionInjector.get(ModuleSessionInfo) :  new ModuleSessionInfo<Config, any, Context>(this, networkRequest, importsContext);
        let moduleContext = {};
        const moduleContextDeclaration = this._options.context;
        if (moduleContextDeclaration) {
          if (typeof moduleContextDeclaration === 'function') {
            moduleContext = await (moduleContextDeclaration as any)(networkRequest, importsContext, moduleSessionInfo);
          } else {
            moduleContext = moduleContextDeclaration;
          }
        }
        const builtResult = {
          ...importsContext,
          ...moduleContext as any,
          injector: sessionInjector,
          networkRequest,
        };
        const requestHooks$ = [
          ...applicationInjector.scopeSet,
          ...sessionInjector.scopeSet,
        ].map(serviceIdentifier => moduleSessionInfo.callRequestHook(serviceIdentifier),
        );
        await Promise.all(requestHooks$);
        moduleNameContextMap.set(this.name, builtResult);
      }
      return moduleNameContextMap.get(this.name);
    };

<<<<<<< HEAD
=======
    if ('middleware' in this._options) {
      const middlewareResult = this._options.middleware(this._cache);
      this._cache = Object.assign(this._cache, middlewareResult);
    }
>>>>>>> 47d627f8
  }

  /**
   * Build a GraphQL `context` object based on a network request.
   * It iterates over all modules by their dependency-based order, and executes
   * `contextBuilder` method.
   * It also in charge of injecting a reference to the application `Injector` to
   * the `context`.
   * The network request is passed to each `contextBuilder` method, and the return
   * value of each `contextBuilder` is merged into a unified `context` object.
   *
   * This method should be in use with your GraphQL manager, such as Apollo-Server.
   *
   * @param request - the network request from `connect`, `express`, etc...
   */
  get context(): (networkRequest: Request) => Promise<ModuleContext<Context>> {
    if (!this._cache.contextBuilder) {
      this.buildSchemaAndInjector();
    }
    return this._cache.contextBuilder.bind(this);
  }

  get modulesMap() {
    if (!this._cache.modulesMap) {
      let modulesMap = this.createInitialModulesMap();
      modulesMap = this.checkAndFixModulesMap(modulesMap);
      this._cache.modulesMap = modulesMap;
    }
    return this._cache.modulesMap;
  }

  private createInitialModulesMap() {
    const modulesMap = new Map<string, GraphQLModule<any, Request, any>>();
    const visitModule = (module: GraphQLModule<any, Request, any>) => {
      if (!modulesMap.has(module.name)) {
        modulesMap.set(module.name, module);
        for (const subModule of module.selfImports) {
          if (!subModule) {
            throw new DependencyModuleUndefinedError(module.name);
          }
          if (typeof subModule !== 'string') {
            visitModule(subModule);
          }
        }
      }
    };
    visitModule(this);
    return modulesMap;
  }

  private checkAndFixModulesMap(modulesMap: ModulesMap<Request>): Map<string, GraphQLModule<any, Request, any>> {
    const graph = new DepGraph<GraphQLModule<any, Request, any>>();

    modulesMap.forEach(module => {
      const moduleName = module.name;
      if (!graph.hasNode(moduleName)) {
        graph.addNode(moduleName);
      }
    });

    const visitedModulesToAddDependency = new Set<string>();

    const visitModuleToAddDependency = (module: GraphQLModule<any, Request, any>) => {
      for (let subModule of module.selfImports) {
        const subModuleOrigName = typeof subModule === 'string' ? subModule : subModule.name;
        subModule = modulesMap.get(subModuleOrigName);
        if (!subModule) {
          throw new DependencyModuleNotFoundError(subModuleOrigName, module.name);
        }
        try {
          graph.addDependency(
            module.name,
            subModule.name,
          );
        } catch (e) {
          throw new DependencyModuleNotFoundError(subModuleOrigName, module.name);
        }
        // prevent infinite loop in case of circular dependency
        if (!visitedModulesToAddDependency.has(subModule.name)) {
          visitedModulesToAddDependency.add(subModule.name);
          visitModuleToAddDependency(subModule);
        }
      }
    };

    visitModuleToAddDependency(modulesMap.get(this.name));

    try {
      graph.overallOrder();
      return modulesMap;
    } catch (e) {
      const { message } = e as Error;
      const currentPathStr = message.replace('Dependency Cycle Found: ', '');
      if (!this._options.mergeCircularImports) {
        throw e;
      }
      if (this._options.warnCircularImports) {
        this.selfLogger.log(e.message);
      }
      const currentPath = currentPathStr.split(' -> ');
      const moduleIndexMap = new Map<string, number>();
      let start = 0;
      let end = currentPath.length;
      currentPath.forEach((moduleName, index) => {
        if (moduleIndexMap.has(moduleName)) {
          start = moduleIndexMap.get(moduleName);
          end = index;
        } else {
          moduleIndexMap.set(moduleName, index);
        }
      });
      const realPath = currentPath.slice(start, end);
      const circularModules = Array.from(new Set(realPath)).map(moduleName => {
        // if it is merged module, get one module, it will be enough to get merged one.
        return modulesMap.get(moduleName);
      });
      const mergedModule = GraphQLModule.mergeModules<any, Request, any>(circularModules, this._options.warnCircularImports, modulesMap);
      for (const moduleName of realPath) {
        modulesMap.set(moduleName, mergedModule);
        for (const subModuleName of moduleName.split('+')) {
          if (modulesMap.has(subModuleName)) {
            modulesMap.set(subModuleName, mergedModule);
          }
        }
      }
      modulesMap.set(mergedModule.name, mergedModule);
      (mergedModule._options.imports as Array<ModuleDependency<any, Request, any>>)
        = (mergedModule._options.imports as Array<ModuleDependency<any, Request, any>>).filter(
          module => {
            const moduleName = typeof module === 'string' ? module : module.name;
            module = modulesMap.get(moduleName);
            return (module.name !== mergedModule.name);
          },
        );
      return this.checkAndFixModulesMap(modulesMap);
    }
  }

<<<<<<< HEAD
  static mergeModules<Config = any, Request = any, Context = any>(modules: Array<GraphQLModule<any, Request, any>>, modulesMap?: ModulesMap<Request>): GraphQLModule<Config, Request, Context> {
    const nameSet = new Set<string>();
    const typeDefsSet = new Set<DocumentNode>();
    const resolversSet = new Set<IResolvers>();
    const contextBuilderSet = new Set<BuildContextFn<Config, Request, Context>>();
=======
  static mergeModules<Config = any, Request = any, Context = any>(
    modules: Array<GraphQLModule<any, Request, any>>,
    warnCircularImports = false,
    modulesMap?: ModulesMap<Request>): GraphQLModule<Config, Request, Context> {
    const nameSet = new Set();
    const typeDefsSet = new Set();
    const resolversSet = new Set<IResolvers<any, any>>();
    const contextBuilderSet = new Set<BuildContextFn<Request, any>>();
>>>>>>> 47d627f8
    const importsSet = new Set<ModuleDependency<any, Request, any>>();
    const providersSet = new Set<Provider<any>>();
    const resolversCompositionSet = new Set<IResolversComposerMapping>();
    const schemaDirectivesSet = new Set<ISchemaDirectives>();
    const directiveResolversSet = new Set<IDirectiveResolvers>();
    const loggerSet = new Set<ILogger>();
    const extraSchemasSet = new Set<GraphQLSchema>();
    const middlewareSet = new Set<GraphQLModuleMiddleware<Request, any>>();
    for (const module of modules) {
      const subMergedModuleNames = module.name.split('+');
      for (const subMergedModuleName of subMergedModuleNames) {
        nameSet.add(subMergedModuleName);
      }
      if (module.selfTypeDefs) {
        typeDefsSet.add(module.selfTypeDefs);
      }
      resolversSet.add(module.selfResolvers);
      contextBuilderSet.add(module._options.context);
      for (let importModule of module.selfImports) {
        if (modulesMap) {
          importModule = modulesMap.get(typeof importModule === 'string' ? importModule : importModule.name);
        }
        importsSet.add(importModule);
      }
      for (const provider of module.selfProviders) {
        providersSet.add(provider);
      }
      resolversCompositionSet.add(module.selfResolversComposition);
      schemaDirectivesSet.add(module.selfSchemaDirectives);
      directiveResolversSet.add(module.selfDirectiveResolvers);
      for (const extraSchema of module.selfExtraSchemas) {
        extraSchemasSet.add(extraSchema);
      }
      loggerSet.add(module.selfLogger);
    }

    const name = [...nameSet].join('+');
    const typeDefs = [...typeDefsSet];
    const resolvers = mergeResolvers([...resolversSet]);
    const context = [...contextBuilderSet].reduce(
      (accContextBuilder, currentContextBuilder) => {
        return async (networkRequest, currentContext, injector) => {
          const accContext = await accContextBuilder(networkRequest, currentContext, injector);
          const moduleContext = typeof currentContextBuilder === 'function' ? await currentContextBuilder(networkRequest, currentContext, injector) : (currentContextBuilder || {});
          return {
            ...accContext as any,
            ...moduleContext as any,
          };
        };
      },
    );
    const imports = [...importsSet];
    const providers = [...providersSet];
    const resolversComposition = deepmerge.all([...resolversCompositionSet]);
    const schemaDirectives = deepmerge.all([...schemaDirectivesSet]) as ISchemaDirectives;
    const directiveResolvers = deepmerge.all([...directiveResolversSet]) as IDirectiveResolvers;
    const logger = {
      log(message: string) {
        for (const logger of loggerSet) {
          logger.log(message);
        }
      },
    };
    const extraSchemas = [...extraSchemasSet];
    const middleware = (moduleCache: ModuleCache<Request, any>) => {
      let result = {};
      for ( const subMiddleware of middlewareSet ) {
        result = Object.assign(result, subMiddleware(moduleCache));
      }
      return result;
    };
    return new GraphQLModule<Config, Request, Context>({
      name,
      typeDefs,
      resolvers,
      context,
      imports,
      providers,
      resolversComposition,
      schemaDirectives,
<<<<<<< HEAD
      directiveResolvers,
      extraSchemas,
=======
>>>>>>> 47d627f8
      logger,
      extraSchemas,
      middleware,
      warnCircularImports,
      mergeCircularImports: true,
    });
  }
}<|MERGE_RESOLUTION|>--- conflicted
+++ resolved
@@ -4,17 +4,11 @@
 import { DocumentNode, GraphQLSchema, parse } from 'graphql';
 import { IResolversComposerMapping, composeResolvers } from './resolvers-composition';
 import { DepGraph } from 'dependency-graph';
-<<<<<<< HEAD
-import { DependencyModuleNotFoundError, SchemaNotValidError, DependencyModuleUndefinedError, TypeDefNotFoundError } from './errors';
-import deepmerge = require('deepmerge');
+import { DependencyModuleNotFoundError, SchemaNotValidError, DependencyModuleUndefinedError, TypeDefNotFoundError, ModuleConfigRequiredError } from './errors';
+import * as deepmerge from 'deepmerge';
 import { ModuleSessionInfo } from './module-session-info';
 import { asArray } from './utils';
 import { ModuleContext } from './types';
-=======
-import { DependencyModuleNotFoundError, SchemaNotValidError, DependencyModuleUndefinedError, TypeDefNotFoundError, ModuleConfigRequiredError } from './errors';
-import * as deepmerge from 'deepmerge';
-import { addInjectorToResolversContext, addInjectorToResolversCompositionContext, asArray } from './utils';
->>>>>>> 47d627f8
 
 /**
  * A context builder method signature for `contextBuilder`.
@@ -224,31 +218,7 @@
       }
       this._cache.typeDefs = mergeGraphQLSchemas([...typeDefsSet]);
     }
-<<<<<<< HEAD
     return this._cache.typeDefs;
-=======
-    const selfTypeDefs = this.selfTypeDefs;
-    if (selfTypeDefs) {
-      typeDefsSet.add(selfTypeDefs);
-    }
-    this._cache.typeDefs = mergeGraphQLSchemas([...typeDefsSet], {
-      useSchemaDefinition: false,
-    });
-  }
-
-  get resolvers(): IResolvers<any, ModuleContext<Context>> {
-    if (typeof this._cache.resolvers === 'undefined') {
-      this.buildSchemaAndInjector(this.modulesMap);
-    }
-    return this._cache.resolvers;
-  }
-
-  get schemaDirectives(): ISchemaDirectives {
-    if (typeof this._cache.schemaDirectives === 'undefined') {
-      this.buildSchemaAndInjector(this.modulesMap);
-    }
-    return this._cache.schemaDirectives;
->>>>>>> 47d627f8
   }
 
   get selfExtraSchemas(): GraphQLSchema[] {
@@ -553,13 +523,10 @@
       return moduleNameContextMap.get(this.name);
     };
 
-<<<<<<< HEAD
-=======
     if ('middleware' in this._options) {
       const middlewareResult = this._options.middleware(this._cache);
       this._cache = Object.assign(this._cache, middlewareResult);
     }
->>>>>>> 47d627f8
   }
 
   /**
@@ -698,13 +665,6 @@
     }
   }
 
-<<<<<<< HEAD
-  static mergeModules<Config = any, Request = any, Context = any>(modules: Array<GraphQLModule<any, Request, any>>, modulesMap?: ModulesMap<Request>): GraphQLModule<Config, Request, Context> {
-    const nameSet = new Set<string>();
-    const typeDefsSet = new Set<DocumentNode>();
-    const resolversSet = new Set<IResolvers>();
-    const contextBuilderSet = new Set<BuildContextFn<Config, Request, Context>>();
-=======
   static mergeModules<Config = any, Request = any, Context = any>(
     modules: Array<GraphQLModule<any, Request, any>>,
     warnCircularImports = false,
@@ -712,8 +672,7 @@
     const nameSet = new Set();
     const typeDefsSet = new Set();
     const resolversSet = new Set<IResolvers<any, any>>();
-    const contextBuilderSet = new Set<BuildContextFn<Request, any>>();
->>>>>>> 47d627f8
+    const contextBuilderSet = new Set<BuildContextFn<any, Request, any>>();
     const importsSet = new Set<ModuleDependency<any, Request, any>>();
     const providersSet = new Set<Provider<any>>();
     const resolversCompositionSet = new Set<IResolversComposerMapping>();
@@ -794,11 +753,7 @@
       providers,
       resolversComposition,
       schemaDirectives,
-<<<<<<< HEAD
       directiveResolvers,
-      extraSchemas,
-=======
->>>>>>> 47d627f8
       logger,
       extraSchemas,
       middleware,
