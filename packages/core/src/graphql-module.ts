import { IResolvers, SchemaDirectiveVisitor, IDirectiveResolvers, IResolverValidationOptions, makeExecutableSchema } from 'graphql-tools';
import { mergeSchemas, mergeTypeDefs, mergeResolvers, IResolversComposerMapping, composeResolvers , getSchemaDirectiveFromDirectiveResolver, extractResolversFromSchema } from 'graphql-toolkit';
import { Provider, Injector, ProviderScope, ServiceIdentifier } from '@graphql-modules/di';
<<<<<<< HEAD
import { DocumentNode, GraphQLSchema, parse, GraphQLScalarType } from 'graphql';
=======
import { DocumentNode, GraphQLSchema, parse, GraphQLScalarType, printSchema, print } from 'graphql';
>>>>>>> b12e4322
import { SchemaNotValidError, DependencyModuleUndefinedError, TypeDefNotFoundError, ModuleConfigRequiredError, IllegalResolverInvocationError, ContextBuilderError } from './errors';
import * as deepmerge from 'deepmerge';
import { ModuleSessionInfo } from './module-session-info';
import { ModuleContext, ISubscriptionHooks } from './types';
import { asArray } from './helpers';

export type LogMethod = (message: string | Error) => void;

export interface ILogger {
  log ?: LogMethod;
  error ?: LogMethod;
  clientError ?: LogMethod;
  warn ?: LogMethod;
}

/**
 * A context builder method signature for `contextBuilder`.
 */
export type BuildContextFn<Config, Session, Context> = (
  session: Session,
  currentContext: ModuleContext<any>,
  moduleSessionInfo: ModuleSessionInfo<Config, Session, Context>,
) => Promise<Context> | Context;

export interface ISchemaDirectives {
  [name: string]: typeof SchemaDirectiveVisitor;
}

export type GraphQLModuleOption<Option, Config, Session, Context> = Option | ((module: GraphQLModule<Config, Session, Context>, ...args: any[]) => Option);

export interface KeyValueCache {
  get(key: string): Promise<string | undefined>;
  set(key: string, value: string, options?: { ttl?: number }): Promise<void>;
  delete(key: string): Promise<boolean | void>;
}

/**
 * Defined the structure of GraphQL module options object.
 */
export interface GraphQLModuleOptions<Config, Session, Context> {
  /**
   * The name of the module. Use it later to get your `ModuleConfig(name)` or to declare
   * a dependency to this module (in another module)
   */
  name?: string;
  /**
   * A definition of GraphQL type definitions, as string or `DocumentNode`.
   * Arrays are also accepted, and they will get merged.
   * You can also pass a function that will get the module's config as argument, and should return
   * the type definitions.
   */
  typeDefs?: GraphQLModuleOption<string | string[] | DocumentNode | DocumentNode[], Config, Session, Context>;
  /**
   * Resolvers object, or a function will get the module's config as argument, and should
   * return the resolvers object.
   */
  resolvers?: GraphQLModuleOption<IResolvers<any, ModuleContext<Context>> | Array<IResolvers<any, ModuleContext<Context>>>, Config, Session, Context>;
  /**
   * Context builder method. Use this to add your own fields and data to the GraphQL `context`
   * of each execution of GraphQL.
   */
  context?: BuildContextFn<Config, Session, Context> | Promise<Context> | Context;
  /**
   * The dependencies that this module need to run correctly, you can either provide the `GraphQLModule`,
   * or provide a string with the name of the other module.
   * Adding a dependency will effect the order of the type definition building, resolvers building and context
   * building.
   */
  imports?: GraphQLModuleOption<Array<GraphQLModule<any, Session, any>>, Config, Session, Context>;
  /**
   * A list of `Providers` to load into the GraphQL module.
   * It could be either a `class` or a value/class instance.
   * All loaded class will be loaded as Singletons, and the instance will be
   * shared across all GraphQL executions.
   */
  providers?: GraphQLModuleOption<Provider[], Config, Session, Context>;
  /** Object map between `Type.field` to a function(s) that will wrap the resolver of the field  */
  resolversComposition?: GraphQLModuleOption<IResolversComposerMapping, Config, Session, Context>;
  schemaDirectives?: GraphQLModuleOption<ISchemaDirectives, Config, Session, Context>;
  directiveResolvers?: GraphQLModuleOption<IDirectiveResolvers, Config, Session, Context>;
  logger?: GraphQLModuleOption<ILogger, Config, Session, Context>;
  extraSchemas?: GraphQLModuleOption<GraphQLSchema[], Config, Session, Context>;
  middleware?: (module: GraphQLModule<Config, Session, Context>, ...args: any[]) => Partial<ModuleCache<Session, Context>>;
  cache?: KeyValueCache;
  configRequired?: boolean;
  resolverValidationOptions?: GraphQLModuleOption<IResolverValidationOptions, Config, Session, Context>;
  defaultProviderScope?: GraphQLModuleOption<ProviderScope, Config, Session, Context>;
}

/**
 * Returns a dependency injection token for getting a module's configuration object by
 * the module's name.
 * You can use this later with `@Inject` in your `Provider`s.
 *
 * @param module
 * @constructor
 */
export const ModuleConfig = (module: string | GraphQLModule) =>
  Symbol.for(`ModuleConfig.${typeof module === 'string' ? module : module.name}`);

export interface ModuleCache<Session, Context> {
  injector: Injector;
  schema: GraphQLSchema;
  typeDefs: DocumentNode;
  resolvers: IResolvers<any, ModuleContext<Context>>;
  schemaDirectives: ISchemaDirectives;
  contextBuilder: (session: Session, excludeSession?: boolean) => Promise<ModuleContext<Context>>;
  extraSchemas: GraphQLSchema[];
  directiveResolvers: IDirectiveResolvers;
  subscriptionHooks: ISubscriptionHooks;
  imports: GraphQLModule[];
}

/**
 * Represents a GraphQL module that has it's own types, resolvers, context and business logic.
 * You can read more about it in the Documentation section. {@link /docs/introduction/modules}
 *
 * You can also specific `Config` generic to tell TypeScript what's the structure of your
 * configuration object to use later with `forRoot`
 */
export class GraphQLModule<Config = any, Session = any, Context = any> {

  private _cache: ModuleCache<Session, Context> = {
    injector: undefined,
    schema: undefined,
    typeDefs: undefined,
    resolvers: undefined,
    schemaDirectives: undefined,
    contextBuilder: undefined,
    extraSchemas: undefined,
    directiveResolvers: undefined,
    subscriptionHooks: undefined,
    imports: undefined,
  };

  /**
   * Creates a new `GraphQLModule` instance, merged it's type definitions and resolvers.
   * @param options - module configuration
   */
  constructor(
    private _options: GraphQLModuleOptions<Config, Session, Context> = {},
    private _moduleConfig?: Config,
  ) {
    const getFilename = (id: string) => id.split('/').pop();
    const generateName = () => {
      const randomId = Math.floor(Math.random() * Math.floor(Number.MAX_SAFE_INTEGER)).toString();
      if (typeof module !== 'undefined' && module.parent && module.parent.parent) {
        return getFilename(module.parent.parent.id) + '_' + randomId;
      }
      return randomId;
    };
    _options.name =
      _options.name || generateName();
    if (!('logger' in _options)) {
      _options.logger = console;
    }
    if (!('cache' in _options)) {
      const storage = new Map<string, any>();
      _options.cache = {
        get: async key => storage.get(key),
        set: async (key, value) => { storage.set(key, value); },
        delete: async key => storage.delete(key),
      };
    }
  }

  /**
   * Creates another instance of the module using a configuration
   * @param config - the config object
   */
  forRoot(config: Config): GraphQLModule<Config, Session, Context> {
    this._moduleConfig = {
      ...this._moduleConfig,
      ...config,
    };
    // clean cache
    this._cache = {
      injector: undefined,
      schema: undefined,
      typeDefs: undefined,
      resolvers: undefined,
      schemaDirectives: undefined,
      contextBuilder: undefined,
      extraSchemas: undefined,
      directiveResolvers: undefined,
      subscriptionHooks: undefined,
      imports: undefined,
    };
    return this;
  }

  forChild(config: Config): GraphQLModule<Config, Session, Context> {
    if (config) {
      return new GraphQLModule<Config, Session, Context>(this._options, {
        ...this._moduleConfig,
        ...config,
      });
    } else {
      return this;
    }
  }

  private checkConfiguration() {
    if (this._options.configRequired && !this._moduleConfig) {
      throw new ModuleConfigRequiredError(this.name);
    }
  }

  get name() {
    return this._options.name;
  }

  get config() {
    return this._moduleConfig;
  }

  /**
   * Gets the application `GraphQLSchema` object.
   * If the schema object is not built yet, it compiles
   * the `typeDefs` and `resolvers` into `GraphQLSchema`
   */
  get schema() {
    if (typeof this._cache.schema === 'undefined') {
      this.checkConfiguration();
      const importsSchemas = new Array<GraphQLSchema>();
      const selfImports = this.selfImports;
      for (const module of selfImports) {
        const moduleSchema = module.schema;
        if (moduleSchema) {
          importsSchemas.push(moduleSchema);
        }
      }
      try {
        const selfTypeDefs = this.selfTypeDefs;
        const selfEncapsulatedResolvers = this.addSessionInjectorToSelfResolversContext();
        const selfEncapsulatedResolversComposition = this.addSessionInjectorToSelfResolversCompositionContext();
        const selfLogger = this.selfLogger;
        const selfResolverValidationOptions = this.selfResolverValidationOptions;
        const selfExtraSchemas = this.selfExtraSchemas;
        const schemaDirectives = this.schemaDirectives;
        // Workaround for schemaDirectives
        if (importsSchemas.length || selfTypeDefs || selfExtraSchemas.length) {
          if (Object.keys(schemaDirectives).length) {
            const schemas = [
              ...importsSchemas,
              ...selfExtraSchemas,
            ];
            // It creates an executable schema to visit only this module's type definitions
            const schemaWithSelfResolvers = makeExecutableSchema({
              typeDefs: mergeTypeDefs(selfTypeDefs ? [
                ...schemas,
                selfTypeDefs,
              ] : schemas),
              resolvers: selfEncapsulatedResolvers,
              schemaDirectives,
            });
            this._cache.schema = makeExecutableSchema({
              typeDefs: mergeTypeDefs([schemaWithSelfResolvers]),
              resolvers: composeResolvers(
                mergeResolvers([
                  ...schemas.map(schema => extractResolversFromSchema(schema)),
                  // extracts only this module's type definitions' resolvers
<<<<<<< HEAD
                  extractResolversFromSchema(schemaWithSelfResolvers, {
                    selectedTypeDefs: selfTypeDefs,
=======
                  // but you need directives even for an invalid schema
                  extractResolversFromSchema(schemaWithSelfResolvers, {
                    selectedTypeDefs: selfTypeDefs && mergeTypeDefs([
                      selfTypeDefs,
                      ...schemaWithSelfResolvers
                      .getDirectives()
                      .map(directive => directive.astNode ? print(directive.astNode) : null)
                      .filter(e => e),
                    ]),
>>>>>>> b12e4322
                  }),
                ]),
                selfEncapsulatedResolversComposition,
              ),
              resolverValidationOptions: selfResolverValidationOptions,
              logger: 'clientError' in selfLogger ? {
                log: message => selfLogger.clientError(message),
              } : undefined,
            });
          } else {
            this._cache.schema = mergeSchemas({
              schemas: [
                ...importsSchemas,
                ...selfExtraSchemas,
              ],
              typeDefs: selfTypeDefs,
              resolvers: selfEncapsulatedResolvers,
              resolversComposition: selfEncapsulatedResolversComposition,
              resolverValidationOptions: selfResolverValidationOptions,
              logger: 'clientError' in selfLogger ? {
                log: message => selfLogger.clientError(message),
              } : undefined,
            });
          }
        } else {
          this._cache.schema = null;
        }
      } catch (e) {
        throw e;
        if (e.message === 'Must provide typeDefs') {
          this._cache.schema = null;
        } else if (e.message.includes(`Type "`) && e.message.includes(`" not found in document.`)) {
          const typeDef = e.message.replace('Type "', '').replace('" not found in document.', '');
          throw new TypeDefNotFoundError(typeDef, this.name);
        } else {
          throw new SchemaNotValidError(this.name, e.message);
        }
      }
      if ('middleware' in this._options) {
        const middlewareResult = this.injector.call(this._options.middleware, this);
        Object.assign(this._cache, middlewareResult);
      }
    }
    return this._cache.schema;
  }

  /**
   * Gets the application dependency-injection injector
   */
  get injector(): Injector {
    if (typeof this._cache.injector === 'undefined') {
      this.checkConfiguration();
      const injectors = new Array<Injector>();
      const selfImports = this.selfImports;
      for (const module of selfImports) {
        const moduleInjector = module.injector;
        injectors.push(moduleInjector);
      }
      const injector = this._cache.injector = new Injector(
        this.name,
        ProviderScope.Application,
        this.selfDefaultProviderScope,
        injectors,
      );

      const selfProviders = this.selfProviders;

      for (const provider of selfProviders) {
        injector.provide(provider);
      }

      for (const serviceIdentifier of injector.scopeServiceIdentifiers) {
        injector.get(serviceIdentifier);
      }
    }
    return this._cache.injector;
  }

  get cache(): KeyValueCache {
    return this._options.cache;
  }

  get extraSchemas(): GraphQLSchema[] {
    if (typeof this._cache.extraSchemas) {
      let extraSchemas = new Array<GraphQLSchema>();
      const selfImports = this.selfImports;
      for (const module of selfImports) {
        extraSchemas = extraSchemas.concat(module.extraSchemas);
      }
      const selfExtraSchemas = this.selfExtraSchemas;
      if (selfExtraSchemas.length) {
        extraSchemas = extraSchemas.concat(selfExtraSchemas);
      }
      this._cache.extraSchemas = extraSchemas;
    }
    return this._cache.extraSchemas;
  }

  /**
   * Gets the merged GraphQL type definitions as one string
   */
  get typeDefs(): DocumentNode {
    if (typeof this._cache.typeDefs === 'undefined') {
      let typeDefsArr = new Array<GraphQLSchema | DocumentNode>();
      const selfImports = this.selfImports;
      for (const module of selfImports) {
        const moduleTypeDefs = module.typeDefs;
        if (moduleTypeDefs) {
          typeDefsArr.push(moduleTypeDefs);
        }
      }
      const selfTypeDefs = this.selfTypeDefs;
      if (selfTypeDefs) {
        typeDefsArr.push(selfTypeDefs);
      }
      typeDefsArr = typeDefsArr.concat(this.extraSchemas);
      if (typeDefsArr.length) {
        this._cache.typeDefs = mergeTypeDefs(typeDefsArr, {
          useSchemaDefinition: false,
        });
      } else {
        this._cache.typeDefs = null;
      }
    }
    return this._cache.typeDefs;
  }

  get resolvers(): IResolvers<any, ModuleContext<Context>> {
    if (typeof this._cache.resolvers === 'undefined') {
      const resolversToBeComposed = new Array<IResolvers>();
      const selfImports = this.selfImports;
      for (const module of selfImports) {
        const moduleResolvers = module.resolvers;
        resolversToBeComposed.push(moduleResolvers);
      }
      const resolvers = this.addSessionInjectorToSelfResolversContext();
      const resolversComposition = this.addSessionInjectorToSelfResolversCompositionContext();
      resolversToBeComposed.push(resolvers);
      const composedResolvers = composeResolvers<any, ModuleContext<Context>>(
        mergeResolvers(resolversToBeComposed),
        resolversComposition,
      );
      this._cache.resolvers = composedResolvers;
    }
    return this._cache.resolvers;
  }

  get schemaDirectives(): ISchemaDirectives {
    if (typeof this._cache.schemaDirectives === 'undefined') {
      const schemaDirectivesSet = new Array<ISchemaDirectives>();
      const selfImports = this.selfImports;
      for (const module of selfImports) {
        const moduleSchemaDirectives = module.schemaDirectives;
        schemaDirectivesSet.push(moduleSchemaDirectives);
      }
      const selfSchemaDirectives = this.selfSchemaDirectives;
      const selfDirectiveResolvers = this.selfDirectiveResolvers;
      // tslint:disable-next-line:forin
      for (const directiveName in selfDirectiveResolvers) {
        selfSchemaDirectives[directiveName] = getSchemaDirectiveFromDirectiveResolver(selfDirectiveResolvers[directiveName]);
      }
      schemaDirectivesSet.push(selfSchemaDirectives);
      this._cache.schemaDirectives = deepmerge.all([...schemaDirectivesSet]) as ISchemaDirectives;
    }
    return this._cache.schemaDirectives;
  }

  get subscriptions(): ISubscriptionHooks {
    if (typeof this._cache.subscriptionHooks === 'undefined') {
      const subscriptionHooks = new Array<ISubscriptionHooks>();
      const selfImports = this.selfImports;
      for (const module of selfImports) {
        const moduleSubscriptionHooks = module.subscriptions;
        if (moduleSubscriptionHooks) {
          subscriptionHooks.push(moduleSubscriptionHooks);
        }
      }
      let onConnectHookProviders: Array<ServiceIdentifier<any>>;
      let onDisconnectHookProviders: Array<ServiceIdentifier<any>>;
      this._cache.subscriptionHooks = {
        onConnect: async (connectionParams, websocket, connectionSession) => {
          const moduleNameContext$Map = this.getModuleNameContext$Map(connectionSession);
          if (!moduleNameContext$Map.has(this.name)) {
            const importsOnConnectHooks$ = subscriptionHooks.map(async ({ onConnect }) => onConnect && onConnect(connectionParams, websocket, connectionSession));
            const importsOnConnectHooks = await Promise.all(importsOnConnectHooks$);
            const importsResult = importsOnConnectHooks.reduce((acc, curr) => ({ ...acc, ...(curr || {}) }), {});
            const connectionContext = await this.context(connectionSession);
            const applicationInjector = this.injector;
            const sessionInjector = connectionContext.injector;
            if (!onConnectHookProviders) {
              onConnectHookProviders = [
                    ...applicationInjector.scopeServiceIdentifiers,
                    ...sessionInjector.scopeServiceIdentifiers,
                ].filter(serviceIdentifier => {
                    const instance = sessionInjector.get(serviceIdentifier);
                    return (instance &&
                        typeof instance !== 'string' &&
                        typeof instance !== 'number' &&
                        ('onConnect' in instance));
                });
            }
            const results = await Promise.all(onConnectHookProviders.map(serviceIdentifier => sessionInjector.callHookWithArgs('onConnect', serviceIdentifier, connectionParams, websocket, connectionContext)));
            const hookResult = results.reduce((acc, curr) => ({ ...acc, ...(curr || {}) }), {});
            moduleNameContext$Map.set(this.name, Promise.resolve({
              ...importsResult,
              ...connectionContext,
              ...hookResult,
            }));
        }
          return moduleNameContext$Map.get(this.name);
        },
        onDisconnect: async (websocket, connectionSession) => {
          const importsOnDisconnectHooks$ = subscriptionHooks.map(async ({ onDisconnect }) => onDisconnect && onDisconnect(websocket, connectionSession));
          const importsOnDisconnectHooks = await Promise.all(importsOnDisconnectHooks$);
          importsOnDisconnectHooks.reduce((acc, curr) => ({ ...acc, ...(curr || {}) }), {});
          const connectionContext = await this.context(connectionSession);
          const applicationInjector = this.injector;
          const sessionInjector = this.injector.getSessionInjector(connectionSession);
          if (!onDisconnectHookProviders) {
            onDisconnectHookProviders = [
                  ...applicationInjector.scopeServiceIdentifiers,
                  ...sessionInjector.scopeServiceIdentifiers,
              ].filter(serviceIdentifier => {
                  const instance = sessionInjector.get(serviceIdentifier);
                  return (instance &&
                      typeof instance !== 'string' &&
                      typeof instance !== 'number' &&
                      ('onDisconnect' in instance));
              });
          }
          await Promise.all(onDisconnectHookProviders.map(serviceIdentifier => sessionInjector.callHookWithArgs('onDisconnect', serviceIdentifier, websocket, connectionContext)));
          GraphQLModule.sessionModuleNameContext$Map.delete(connectionSession);
        },
      };
    }
    return this._cache.subscriptionHooks;
  }

  get selfDefaultProviderScope(): ProviderScope {
    let defaultProviderScope = ProviderScope.Application;
    const defaultProviderScopeDefinition = this._options.defaultProviderScope;
    if (defaultProviderScopeDefinition) {
      if (typeof defaultProviderScopeDefinition === 'function') {
        defaultProviderScope = defaultProviderScopeDefinition(this);
      } else {
        defaultProviderScope = defaultProviderScopeDefinition;
      }
    }
    return defaultProviderScope;
  }

  get selfExtraSchemas(): GraphQLSchema[] {
    let extraSchemas = new Array<GraphQLSchema>();
    const extraSchemasDefinitions = this._options.extraSchemas;
    if (extraSchemasDefinitions) {
      if (typeof extraSchemasDefinitions === 'function') {
        this.checkConfiguration();
        extraSchemas = extraSchemasDefinitions(this);
      } else {
        extraSchemas = extraSchemasDefinitions;
      }
    }
    return extraSchemas;
  }

  /**
   * Returns the GraphQL type definitions of the module
   * @return a `string` with the merged type definitions
   */
  get selfTypeDefs(): DocumentNode {
    let typeDefs = null;
    let typeDefsDefinitions = this._options.typeDefs;
    if (typeDefsDefinitions) {
      if (typeof typeDefsDefinitions === 'function') {
        this.checkConfiguration();
        typeDefsDefinitions = typeDefsDefinitions(this);
      }
      if (typeof typeDefsDefinitions === 'string') {
        typeDefs = parse(typeDefsDefinitions);
      } else if (Array.isArray(typeDefsDefinitions)) {
        typeDefs = mergeTypeDefs(typeDefsDefinitions, {
          useSchemaDefinition: false,
        });
      } else if (typeDefsDefinitions) {
        typeDefs = typeDefsDefinitions;
      }
    }
    return typeDefs;
  }

  get selfResolvers(): IResolvers<any, ModuleContext<Context>> {
    let resolvers: IResolvers<any, ModuleContext<Context>> = {};
    let resolversDefinitions = this._options.resolvers;
    if (resolversDefinitions) {
      if (typeof resolversDefinitions === 'function') {
        this.checkConfiguration();
        resolversDefinitions = this.injector.call(resolversDefinitions, this);
      }
      if (Array.isArray(resolversDefinitions)) {
        resolversDefinitions = mergeResolvers(resolversDefinitions);
      }
      resolvers = resolversDefinitions;
    }
    return resolvers;
  }

  get selfImports() {
    let imports = new Array<GraphQLModule<any, Session, any>>();
    if (this._options.imports) {
      if (typeof this._options.imports === 'function') {
        this.checkConfiguration();
        imports = this._options.imports(this);
      } else {
        imports = this._options.imports;
      }
    }
    if (imports.find(module => typeof module === 'undefined')) {
      throw new DependencyModuleUndefinedError(this.name);
    }
    return imports;
  }

  get selfProviders(): Provider[] {
    let providers = new Array<Provider>();
    const providersDefinitions = this._options.providers;
    if (providersDefinitions) {
      if (typeof providersDefinitions === 'function') {
        this.checkConfiguration();
        providers = providersDefinitions(this);
      } else {
        providers = providersDefinitions;
      }
    }
    return [
      {
        provide: ModuleConfig(this),
        useValue: this.config,
      },
      ...providers,
    ];
  }

  get selfResolversComposition(): IResolversComposerMapping {
    let resolversComposition: IResolversComposerMapping = {};
    const resolversCompositionDefinitions = this._options.resolversComposition;
    if (resolversCompositionDefinitions) {
      if (resolversCompositionDefinitions instanceof Function) {
        this.checkConfiguration();
        resolversComposition = this.injector.call(resolversCompositionDefinitions, this);
      } else {
        resolversComposition = resolversCompositionDefinitions;
      }
    }
    return resolversComposition;
  }

  get selfSchemaDirectives(): ISchemaDirectives {
    let schemaDirectives: ISchemaDirectives = {};
    const schemaDirectivesDefinitions = this._options.schemaDirectives;
    if (schemaDirectivesDefinitions) {
      if (typeof schemaDirectivesDefinitions === 'function') {
        this.checkConfiguration();
        schemaDirectives = this.injector.call(schemaDirectivesDefinitions, this);
      } else {
        schemaDirectives = schemaDirectivesDefinitions;
      }
    }
    return schemaDirectives;
  }

  get selfDirectiveResolvers(): IDirectiveResolvers {
    let directiveResolvers: IDirectiveResolvers = {};
    const directiveResolversDefinitions = this._options.directiveResolvers;
    if (directiveResolversDefinitions) {
      if (typeof directiveResolversDefinitions === 'function') {
        this.checkConfiguration();
        directiveResolvers = this.injector.call(directiveResolversDefinitions, this);
      } else {
        directiveResolvers = directiveResolversDefinitions;
      }
    }
    return directiveResolvers;
  }

  private checkIfResolverCalledSafely(resolverPath: string, appContext: any, info: any) {
    if (typeof appContext === 'undefined') {
      throw new IllegalResolverInvocationError(resolverPath, this.name, `Module Context hasn't been passed!`);
    }
    const session = info.session || appContext.session;
    info.session = session;
    if (typeof session === 'undefined' || 'connection' in session && !('session' in session['connection']['context'])) {
      // tslint:disable-next-line:no-console
      console.log(appContext);
      throw new IllegalResolverInvocationError(resolverPath, this.name, `Network Session hasn't been passed!`);
    }
    if (typeof info === 'undefined') {
      throw new IllegalResolverInvocationError(resolverPath, this.name, `GraphQL Resolve Information hasn't been passed!`);
    }
  }

  private addSessionInjectorToSelfResolversContext() {
    const resolvers = this.selfResolvers;
    // tslint:disable-next-line:forin
    for (const type in resolvers) {
      const typeResolvers = resolvers[type];
      if (!(typeResolvers instanceof GraphQLScalarType)) {
        // tslint:disable-next-line:forin
        for (const prop in resolvers[type]) {
          const resolver = typeResolvers[prop];
          if (typeof resolver === 'function') {
            if (prop !== '__resolveType') {
              typeResolvers[prop] = async (root: any, args: any, appContext: any, info: any) => {
                if (appContext instanceof Promise) {
                  appContext = await appContext;
                }
                this.checkIfResolverCalledSafely(`${type}.${prop}`, appContext, info);
                const session = info.session;
                let moduleContext;
                try {
                  moduleContext = await this.context(session, true);
                } catch (e) {
                  const logger = this.selfLogger;
                  if ('clientError' in logger) {
                    logger.clientError(e);
                  }
                  throw e;
                }
                info.schema = this.schema;
                return resolver.call(typeResolvers[prop], root, args, moduleContext, info);
              };
            } else {
              typeResolvers[prop] = async (root: any, appContext: any, info: any) => {
                if (appContext instanceof Promise) {
                  appContext = await appContext;
                }
                this.checkIfResolverCalledSafely(`${type}.${prop}`, appContext, info);
                const session = info.session;
                let moduleContext;
                try {
                  moduleContext = await this.context(session, true);
                } catch (e) {
                  const logger = this.selfLogger;
                  if ('clientError' in logger) {
                    logger.clientError(e);
                  }
                  throw e;
                }
                info.schema = this.schema;
                return resolver.call(typeResolvers, root, moduleContext, info);
              };
            }
          } else if (resolver && typeof resolver === 'object' && 'subscribe' in resolver) {
            const subscriber = resolver['subscribe'];
            typeResolvers[prop]['subscribe'] = async (root: any, args: any, appContext: any, info: any) => {
              if (appContext instanceof Promise) {
                appContext = await appContext;
              }
              this.checkIfResolverCalledSafely(`${type}.${prop}`, appContext, info);
              const session = info.session;
              let moduleContext;
              try {
                moduleContext = await this.context(session, true);
              } catch (e) {
                const logger = this.selfLogger;
                if ('clientError' in logger) {
                  logger.clientError(e);
                }
                throw e;
              }
              info.schema = this.schema;
              return subscriber.call(typeResolvers[prop], root, args, moduleContext, info);
            };
          }
        }
      }
    }
    return resolvers;
  }

  private addSessionInjectorToSelfResolversCompositionContext() {
    const resolversComposition = this.selfResolversComposition;
    // tslint:disable-next-line:forin
    for (const path in resolversComposition) {
      const compositionArr = asArray(resolversComposition[path]);
      resolversComposition[path] = [
        (next: any) => async (root: any, args: any, appContext: any, info: any) => {
          if (appContext instanceof Promise) {
            appContext = await appContext;
          }
          this.checkIfResolverCalledSafely(path, appContext, info);
          const session = info.session;
          let moduleContext;
          try {
            moduleContext = await this.context(session, true);
          } catch (e) {
            const logger = this.selfLogger;
            if ('clientError' in logger) {
              logger.clientError(e);
            }
            throw e;
          }
          info.schema = this.schema;
          return next(root, args, moduleContext, info);
        },
        ...compositionArr,
      ];
    }
    return resolversComposition;
  }
  get selfLogger(): ILogger {
    let logger: ILogger;
    const loggerDefinitions = this._options.logger;
    if (loggerDefinitions) {
      if (logger instanceof Function) {
        this.checkConfiguration();
        logger = this.injector.call(loggerDefinitions as () => ILogger, this);
      } else {
        logger = loggerDefinitions as ILogger;
      }
    }
    return logger;
  }

  get selfResolverValidationOptions(): IResolverValidationOptions {
    let resolverValidationOptions: IResolverValidationOptions = {};
    const resolverValidationOptionsDefinitions = this._options.resolverValidationOptions;
    if (resolverValidationOptionsDefinitions) {
      if (resolverValidationOptionsDefinitions instanceof Function) {
        this.checkConfiguration();
        resolverValidationOptions = this.injector.call(resolverValidationOptionsDefinitions as () => IResolverValidationOptions, this);
      } else {
        resolverValidationOptions = resolverValidationOptionsDefinitions as IResolverValidationOptions;
      }
    }
    return resolverValidationOptions;
  }

  private static sessionModuleNameContext$Map = new WeakMap<any, Map<string, Promise<any>>>();

  getModuleNameContext$Map(session: Session): Map<string, Promise<ModuleContext<Context>>> {
    if (!GraphQLModule.sessionModuleNameContext$Map.has(session)) {
      GraphQLModule.sessionModuleNameContext$Map.set(session, new Map());
    }

    return GraphQLModule.sessionModuleNameContext$Map.get(session);
  }

  /**
   * Build a GraphQL `context` object based on a network session.
   * It iterates over all modules by their dependency-based order, and executes
   * `contextBuilder` method.
   * It also in charge of injecting a reference to the application `Injector` to
   * the `context`.
   * The network session is passed to each `contextBuilder` method, and the return
   * value of each `contextBuilder` is merged into a unified `context` object.
   *
   * This method should be in use with your GraphQL manager, such as Apollo-Server.
   *
   * @param session - the network session from `connect`, `express`, etc...
   */
  get context(): (session: Session, excludeSession?: boolean, excludeInjector?: boolean) => Promise<ModuleContext<Context>> {
    if (!this._cache.contextBuilder) {
      const contextBuilders = new Array<(session: Session, excludeSession?: boolean, excludeInjector?: boolean) => Promise<ModuleContext<Context>>>();
      const selfImports = this.selfImports;
      for (const module of selfImports) {
        const moduleContextBuilder = module.context;
        contextBuilders.push(moduleContextBuilder);
      }
      let hookProviders: Array<ServiceIdentifier<any>>;
      this._cache.contextBuilder = (session, excludeSession = false, excludeInjector = false) => {
        // tslint:disable-next-line:no-console
        session = 'connection' in session ? session['connection']['context']['session'] : session;
        const moduleNameContext$Map = this.getModuleNameContext$Map(session);
        if (!(moduleNameContext$Map.has(this.name))) {
            moduleNameContext$Map.set(this.name, new Promise(async (resolve, reject) => {
                try {
                    const importsContext = {};
                    for (const contextBuilder of contextBuilders) {
                        Object.assign(importsContext, await contextBuilder(session, true));
                    }
                    const applicationInjector = this.injector;
                    const sessionInjector = applicationInjector.getSessionInjector(session);
                    const moduleSessionInfo = sessionInjector.has(ModuleSessionInfo) ? sessionInjector.get(ModuleSessionInfo) : new ModuleSessionInfo(this, session);
                    let moduleContext;
                    const moduleContextDeclaration = this._options.context;
                    if (moduleContextDeclaration) {
                        if (moduleContextDeclaration instanceof Function) {
                            moduleContext = await moduleContextDeclaration(session, Object.assign(importsContext, { injector: sessionInjector }), moduleSessionInfo);
                        }
                        else {
                            moduleContext = await moduleContextDeclaration;
                        }
                    }
                    if (!hookProviders) {
                        hookProviders = [
                            ...applicationInjector.scopeServiceIdentifiers,
                            ...sessionInjector.scopeServiceIdentifiers,
                        ].filter(serviceIdentifier => {
                            const instance = sessionInjector.get(serviceIdentifier);
                            return (instance &&
                                typeof instance !== 'string' &&
                                typeof instance !== 'number' &&
                                ('onRequest' in instance || 'initialize' in instance));
                        });
                    }
                    moduleSessionInfo.context = Object.assign(importsContext, moduleContext);
                    await Promise.all(hookProviders.map(serviceIdentifier => moduleSessionInfo.callSessionHook(serviceIdentifier)));
                    resolve(moduleSessionInfo.context);
                }
                catch (e) {
                    if (e instanceof ContextBuilderError) {
                        reject(e);
                    }
                    else {
                        reject(new ContextBuilderError(this.name, e));
                    }
                }
            }));
        }
        if (excludeInjector && excludeSession) {
            return moduleNameContext$Map.get(this.name);
        }
        return moduleNameContext$Map.get(this.name).then(moduleContext => {
            const finalContext = Object.assign({}, moduleContext);
            if (!excludeInjector) {
                finalContext.injector = this.injector.getSessionInjector(session);
            }
            if (!excludeSession) {
                finalContext['session'] = session;
            }
            return finalContext;
        });
      };
    }
    return this._cache.contextBuilder;
  }

}<|MERGE_RESOLUTION|>--- conflicted
+++ resolved
@@ -1,11 +1,7 @@
 import { IResolvers, SchemaDirectiveVisitor, IDirectiveResolvers, IResolverValidationOptions, makeExecutableSchema } from 'graphql-tools';
 import { mergeSchemas, mergeTypeDefs, mergeResolvers, IResolversComposerMapping, composeResolvers , getSchemaDirectiveFromDirectiveResolver, extractResolversFromSchema } from 'graphql-toolkit';
 import { Provider, Injector, ProviderScope, ServiceIdentifier } from '@graphql-modules/di';
-<<<<<<< HEAD
-import { DocumentNode, GraphQLSchema, parse, GraphQLScalarType } from 'graphql';
-=======
-import { DocumentNode, GraphQLSchema, parse, GraphQLScalarType, printSchema, print } from 'graphql';
->>>>>>> b12e4322
+import { DocumentNode, GraphQLSchema, parse, GraphQLScalarType, print } from 'graphql';
 import { SchemaNotValidError, DependencyModuleUndefinedError, TypeDefNotFoundError, ModuleConfigRequiredError, IllegalResolverInvocationError, ContextBuilderError } from './errors';
 import * as deepmerge from 'deepmerge';
 import { ModuleSessionInfo } from './module-session-info';
@@ -268,10 +264,6 @@
                 mergeResolvers([
                   ...schemas.map(schema => extractResolversFromSchema(schema)),
                   // extracts only this module's type definitions' resolvers
-<<<<<<< HEAD
-                  extractResolversFromSchema(schemaWithSelfResolvers, {
-                    selectedTypeDefs: selfTypeDefs,
-=======
                   // but you need directives even for an invalid schema
                   extractResolversFromSchema(schemaWithSelfResolvers, {
                     selectedTypeDefs: selfTypeDefs && mergeTypeDefs([
@@ -281,7 +273,6 @@
                       .map(directive => directive.astNode ? print(directive.astNode) : null)
                       .filter(e => e),
                     ]),
->>>>>>> b12e4322
                   }),
                 ]),
                 selfEncapsulatedResolversComposition,
