import { IResolvers, SchemaDirectiveVisitor, mergeSchemas, IDirectiveResolvers, makeExecutableSchema, IResolverValidationOptions } from 'graphql-tools';
import { mergeGraphQLSchemas, mergeResolvers } from '@graphql-modules/epoxy';
import { Provider, Injector, ProviderScope, ServiceIdentifier } from '@graphql-modules/di';
import { DocumentNode, GraphQLSchema, parse, GraphQLScalarType } from 'graphql';
import { IResolversComposerMapping, composeResolvers, asArray } from '@graphql-modules/utils';
import { SchemaNotValidError, DependencyModuleUndefinedError, TypeDefNotFoundError, ModuleConfigRequiredError, IllegalResolverInvocationError, ContextBuilderError } from './errors';
import * as deepmerge from 'deepmerge';
import { ModuleSessionInfo } from './module-session-info';
import { ModuleContext, ISubscriptionHooks } from './types';
import { getSchemaDirectiveFromDirectiveResolver } from '@graphql-modules/utils';

export type LogMethod = (message: string | Error) => void;

export interface ILogger {
  log ?: LogMethod;
  error ?: LogMethod;
  clientError ?: LogMethod;
  warn ?: LogMethod;
}

/**
 * A context builder method signature for `contextBuilder`.
 */
export type BuildContextFn<Config, Session, Context> = (
  session: Session,
  currentContext: ModuleContext<any>,
  moduleSessionInfo: ModuleSessionInfo<Config, Session, Context>,
) => Promise<Context> | Context;

export interface ISchemaDirectives {
  [name: string]: typeof SchemaDirectiveVisitor;
}

export type GraphQLModuleOption<Option, Config, Session, Context> = Option | ((module: GraphQLModule<Config, Session, Context>, ...args: any[]) => Option);

export interface KeyValueCache {
  get(key: string): Promise<string | undefined>;
  set(key: string, value: string, options?: { ttl?: number }): Promise<void>;
  delete(key: string): Promise<boolean | void>;
}

/**
 * Defined the structure of GraphQL module options object.
 */
export interface GraphQLModuleOptions<Config, Session, Context> {
  /**
   * The name of the module. Use it later to get your `ModuleConfig(name)` or to declare
   * a dependency to this module (in another module)
   */
  name?: string;
  /**
   * A definition of GraphQL type definitions, as string or `DocumentNode`.
   * Arrays are also accepted, and they will get merged.
   * You can also pass a function that will get the module's config as argument, and should return
   * the type definitions.
   */
  typeDefs?: GraphQLModuleOption<string | string[] | DocumentNode | DocumentNode[], Config, Session, Context>;
  /**
   * Resolvers object, or a function will get the module's config as argument, and should
   * return the resolvers object.
   */
  resolvers?: GraphQLModuleOption<IResolvers<any, ModuleContext<Context>> | Array<IResolvers<any, ModuleContext<Context>>>, Config, Session, Context>;
  /**
   * Context builder method. Use this to add your own fields and data to the GraphQL `context`
   * of each execution of GraphQL.
   */
  context?: BuildContextFn<Config, Session, Context> | Promise<Context> | Context;
  /**
   * The dependencies that this module need to run correctly, you can either provide the `GraphQLModule`,
   * or provide a string with the name of the other module.
   * Adding a dependency will effect the order of the type definition building, resolvers building and context
   * building.
   */
  imports?: GraphQLModuleOption<Array<GraphQLModule<any, Session, any>>, Config, Session, Context>;
  /**
   * A list of `Providers` to load into the GraphQL module.
   * It could be either a `class` or a value/class instance.
   * All loaded class will be loaded as Singletons, and the instance will be
   * shared across all GraphQL executions.
   */
  providers?: GraphQLModuleOption<Provider[], Config, Session, Context>;
  /** Object map between `Type.field` to a function(s) that will wrap the resolver of the field  */
  resolversComposition?: GraphQLModuleOption<IResolversComposerMapping, Config, Session, Context>;
  schemaDirectives?: GraphQLModuleOption<ISchemaDirectives, Config, Session, Context>;
  directiveResolvers?: GraphQLModuleOption<IDirectiveResolvers, Config, Session, Context>;
  logger?: GraphQLModuleOption<ILogger, Config, Session, Context>;
  extraSchemas?: GraphQLModuleOption<GraphQLSchema[], Config, Session, Context>;
  middleware?: (module: GraphQLModule<Config, Session, Context>, ...args: any[]) => Partial<ModuleCache<Session, Context>>;
  cache?: KeyValueCache;
  configRequired?: boolean;
  resolverValidationOptions?: GraphQLModuleOption<IResolverValidationOptions, Config, Session, Context>;
  defaultProviderScope?: GraphQLModuleOption<ProviderScope, Config, Session, Context>;
}

/**
 * Returns a dependency injection token for getting a module's configuration object by
 * the module's name.
 * You can use this later with `@Inject` in your `Provider`s.
 *
 * @param module
 * @constructor
 */
export const ModuleConfig = (module: string | GraphQLModule) =>
  Symbol.for(`ModuleConfig.${typeof module === 'string' ? module : module.name}`);

export interface ModuleCache<Session, Context> {
  injector: Injector;
  schema: GraphQLSchema;
  typeDefs: DocumentNode;
  resolvers: IResolvers<any, ModuleContext<Context>>;
  schemaDirectives: ISchemaDirectives;
  contextBuilder: (session: Session, excludeSession?: boolean) => Promise<ModuleContext<Context>>;
  extraSchemas: GraphQLSchema[];
  directiveResolvers: IDirectiveResolvers;
  subscriptionHooks: ISubscriptionHooks;
  imports: GraphQLModule[];
}

/**
 * Represents a GraphQL module that has it's own types, resolvers, context and business logic.
 * You can read more about it in the Documentation section. {@link /docs/introduction/modules}
 *
 * You can also specific `Config` generic to tell TypeScript what's the structure of your
 * configuration object to use later with `forRoot`
 */
export class GraphQLModule<Config = any, Session = any, Context = any> {

  private _cache: ModuleCache<Session, Context> = {
    injector: undefined,
    schema: undefined,
    typeDefs: undefined,
    resolvers: undefined,
    schemaDirectives: undefined,
    contextBuilder: undefined,
    extraSchemas: undefined,
    directiveResolvers: undefined,
    subscriptionHooks: undefined,
    imports: undefined,
  };

  /**
   * Creates a new `GraphQLModule` instance, merged it's type definitions and resolvers.
   * @param options - module configuration
   */
  constructor(
    private _options: GraphQLModuleOptions<Config, Session, Context> = {},
    private _moduleConfig?: Config,
  ) {
    const getFilename = (id: string) => id.split('/').pop();
    const generateName = () => {
      const randomId = Math.floor(Math.random() * Math.floor(Number.MAX_SAFE_INTEGER)).toString();
      if (typeof module !== 'undefined' && module.parent && module.parent.parent) {
        return getFilename(module.parent.parent.id) + '_' + randomId;
      }
      return randomId;
    };
    _options.name =
      _options.name || generateName();
    if (!('logger' in _options)) {
      _options.logger = console;
    }
    if (!('cache' in _options)) {
      const storage = new Map<string, any>();
      _options.cache = {
        get: async key => storage.get(key),
        set: async (key, value) => { storage.set(key, value); },
        delete: async key => storage.delete(key),
      };
    }
  }

  /**
   * Creates another instance of the module using a configuration
   * @param config - the config object
   */
  forRoot(config: Config): GraphQLModule<Config, Session, Context> {
    this._moduleConfig = {
      ...this._moduleConfig,
      ...config,
    };
    return this;
  }

  forChild(config: Config): GraphQLModule<Config, Session, Context> {
    if (config) {
      return new GraphQLModule<Config, Session, Context>(this._options, {
        ...this._moduleConfig,
        ...config,
      });
    } else {
      return this;
    }
  }

  private checkConfiguration() {
    if (this._options.configRequired && !this._moduleConfig) {
      throw new ModuleConfigRequiredError(this.name);
    }
  }

  get name() {
    return this._options.name;
  }

  get config() {
    return this._moduleConfig;
  }

/*
  private buildSchemaWithMergeSchemas() {
    const schemaSet = new Set<GraphQLSchema>();
    const selfImports = this.selfImports;
    for (const module of selfImports) {
      if (typeof module === 'undefined') {
        throw new DependencyModuleUndefinedError(this.name);
      }
      const moduleSchema = module.schema;
      if (moduleSchema) {
        schemaSet.add(moduleSchema);
      }
    }
    const selfTypeDefs = this.selfTypeDefs;
    let resolvers = {};
    const schemaDirectives = this.schemaDirectives;
    try {
      if (selfTypeDefs) {
        const localSchema = buildASTSchema(selfTypeDefs, {
          assumeValid: true,
          assumeValidSDL: true,
        });
        schemaSet.add(localSchema);
      }
      const selfResolversComposition = this.selfResolversComposition;
      if (Object.keys(selfResolversComposition).length) {
        resolvers = this.resolvers;
      } else {
        resolvers = this.addSessionInjectorToSelfResolversContext();
      }
      const selfExtraSchemas = this.selfExtraSchemas;
      const schemas = [...selfExtraSchemas, ...schemaSet];
      if (schemas.length) {
        this._cache.schema = mergeSchemas({
          schemas,
          resolvers,
          schemaDirectives,
        });
      } else {
        this._cache.schema = null;
      }
    } catch (e) {
      if (e.message.includes(`Type "`) && e.message.includes(`" not found in document.`)) {
        const typeDef = e.message.replace('Type "', '').replace('" not found in document.', '');
        throw new TypeDefNotFoundError(typeDef, this.name);
      } else {
        throw new SchemaNotValidError(this.name, e.message);
      }
    }
  }
  */
  buildSchemaWithMakeExecutableSchema() {
    this.checkConfiguration();
    const selfImports = this.selfImports;
    // Do iterations once
    for ( const module of selfImports ) {
      if (typeof module._cache.schema === 'undefined') {
        module.buildSchemaWithMakeExecutableSchema();
      }
    }
    try {
      const typeDefs = this.typeDefs;
      const resolvers = this.resolvers;
      const schemaDirectives = this.schemaDirectives;
      const logger = this.selfLogger;
      const resolverValidationOptions = this.selfResolverValidationOptions;
      const extraSchemas = this.extraSchemas;
      if (typeDefs) {
        const localSchema = makeExecutableSchema<ModuleContext<Context>>({
          typeDefs,
          resolvers,
          schemaDirectives,
          logger: {
            log: message => logger.clientError(message),
          },
          resolverValidationOptions,
        });
        if (extraSchemas.length) {
          this._cache.schema = mergeSchemas({
            schemas: [localSchema, ...extraSchemas],
          });
        } else {
          this._cache.schema = localSchema;
        }
      } else {
        this._cache.schema = null;
      }
    } catch (e) {
      if (e.message === 'Must provide typeDefs') {
        this._cache.schema = null;
      } else if (e.message.includes(`Type "`) && e.message.includes(`" not found in document.`)) {
        const typeDef = e.message.replace('Type "', '').replace('" not found in document.', '');
        throw new TypeDefNotFoundError(typeDef, this.name);
      } else {
        throw new SchemaNotValidError(this.name, e.message);
      }
    }
    if ('middleware' in this._options) {
      const middlewareResult = this.injector.call(this._options.middleware, this);
      Object.assign(this._cache, middlewareResult);
    }
  }

  /**
   * Gets the application `GraphQLSchema` object.
   * If the schema object is not built yet, it compiles
   * the `typeDefs` and `resolvers` into `GraphQLSchema`
   */
  get schema() {
    if (typeof this._cache.schema === 'undefined') {
      this.buildSchemaWithMakeExecutableSchema();
      // this.buildSchemaWithMergeSchemas();
    }
    return this._cache.schema;
  }

  /**
   * Gets the application dependency-injection injector
   */
  get injector(): Injector {
    if (typeof this._cache.injector === 'undefined') {
      this.checkConfiguration();
      const injectors = new Array<Injector>();
      const selfImports = this.selfImports;
      for (const module of selfImports) {
        const moduleInjector = module.injector;
        injectors.push(moduleInjector);
      }
      const injector = this._cache.injector = new Injector(
        this.name,
        ProviderScope.Application,
        this.selfDefaultProviderScope,
        injectors,
      );

      const selfProviders = this.selfProviders;

      for (const provider of selfProviders) {
        injector.provide(provider);
      }

      for (const serviceIdentifier of injector.scopeServiceIdentifiers) {
        injector.get(serviceIdentifier);
      }
    }
    return this._cache.injector;
  }

  get cache(): KeyValueCache {
    return this._options.cache;
  }

  get extraSchemas(): GraphQLSchema[] {
    if (typeof this._cache.extraSchemas) {
      let extraSchemas = this.selfExtraSchemas;
      const selfImports = this.selfImports;
      for (const module of selfImports) {
        extraSchemas = extraSchemas.concat(module.extraSchemas);
      }
      this._cache.extraSchemas = extraSchemas;
    }
    return this._cache.extraSchemas;
  }

  /**
   * Gets the merged GraphQL type definitions as one string
   */
  get typeDefs(): DocumentNode {
    if (typeof this._cache.typeDefs === 'undefined') {
      const selfTypeDefs = this.selfTypeDefs;
      let typeDefsArr: Array<GraphQLSchema | DocumentNode> = selfTypeDefs ? [this.selfTypeDefs] : [];
      const selfImports = this.selfImports;
      for (const module of selfImports) {
        const moduleTypeDefs = module.typeDefs;
        if (moduleTypeDefs) {
          typeDefsArr.push(moduleTypeDefs);
        }
      }
      typeDefsArr = typeDefsArr.concat(this.extraSchemas);
      if (typeDefsArr.length) {
        this._cache.typeDefs = mergeGraphQLSchemas(typeDefsArr, {
          useSchemaDefinition: false,
        });
      } else {
        this._cache.typeDefs = null;
      }
    }
    return this._cache.typeDefs;
  }

  get resolvers(): IResolvers<any, ModuleContext<Context>> {
    if (typeof this._cache.resolvers === 'undefined') {
      const resolversToBeComposed = new Array<IResolvers>();
      const selfImports = this.selfImports;
      for (const module of selfImports) {
        const moduleResolvers = module.resolvers;
        resolversToBeComposed.push(moduleResolvers);
      }
      const resolvers = this.addSessionInjectorToSelfResolversContext();
      const resolversComposition = this.addSessionInjectorToSelfResolversCompositionContext();
      resolversToBeComposed.push(resolvers);
      const composedResolvers = composeResolvers<any, ModuleContext<Context>>(
        mergeResolvers(resolversToBeComposed),
        resolversComposition,
      );
      this._cache.resolvers = composedResolvers;
    }
    return this._cache.resolvers;
  }

  get schemaDirectives(): ISchemaDirectives {
    if (typeof this._cache.schemaDirectives === 'undefined') {
      const schemaDirectivesSet = new Array<ISchemaDirectives>();
      const selfImports = this.selfImports;
      for (const module of selfImports) {
        const moduleSchemaDirectives = module.schemaDirectives;
        schemaDirectivesSet.push(moduleSchemaDirectives);
      }
      const selfSchemaDirectives = this.selfSchemaDirectives;
      const selfDirectiveResolvers = this.selfDirectiveResolvers;
      // tslint:disable-next-line:forin
      for (const directiveName in selfDirectiveResolvers) {
        selfSchemaDirectives[directiveName] = getSchemaDirectiveFromDirectiveResolver(selfDirectiveResolvers[directiveName]);
      }
      schemaDirectivesSet.push(selfSchemaDirectives);
      this._cache.schemaDirectives = deepmerge.all([...schemaDirectivesSet]) as ISchemaDirectives;
    }
    return this._cache.schemaDirectives;
  }

  get subscriptions(): ISubscriptionHooks {
    if (typeof this._cache.subscriptionHooks === 'undefined') {
      const subscriptionHooks = new Array<ISubscriptionHooks>();
      const selfImports = this.selfImports;
      for (const module of selfImports) {
        const moduleSubscriptionHooks = module.subscriptions;
        if (moduleSubscriptionHooks) {
          subscriptionHooks.push(moduleSubscriptionHooks);
        }
      }
      let onConnectHookProviders: Array<ServiceIdentifier<any>>;
      let onDisconnectHookProviders: Array<ServiceIdentifier<any>>;
      this._cache.subscriptionHooks = {
        onConnect: (connectionParams, websocket, connectionSession) => {
          const moduleNameContext$Map = this.getModuleNameContext$Map(connectionSession);
          if (!moduleNameContext$Map.has(this.name)) {
            moduleNameContext$Map.set(this.name, new Promise(async (resolve, reject) => {
              try {
                const importsOnConnectHooks$ = subscriptionHooks.map(async ({ onConnect }) => onConnect && onConnect(connectionParams, websocket, connectionSession));
                const importsOnConnectHooks = await Promise.all(importsOnConnectHooks$);
                const importsResult = importsOnConnectHooks.reduce((acc, curr) => ({ ...acc, ...(curr || {}) }), {});
                const connectionContext = await this.context(connectionSession);
                const applicationInjector = this.injector;
                const sessionInjector = connectionContext.injector;
                if (!onConnectHookProviders) {
                  onConnectHookProviders = [
                        ...applicationInjector.scopeServiceIdentifiers,
                        ...sessionInjector.scopeServiceIdentifiers,
                    ].filter(serviceIdentifier => {
                        const instance = sessionInjector.get(serviceIdentifier);
                        return (instance &&
                            typeof instance !== 'string' &&
                            typeof instance !== 'number' &&
                            ('onConnect' in instance));
                    });
                }
                const results = await Promise.all(onConnectHookProviders.map(serviceIdentifier => sessionInjector.callHookWithArgs('onConnect', serviceIdentifier, connectionParams, websocket, connectionContext)));
                const hookResult = results.reduce((acc, curr) => ({ ...acc, ...(curr || {}) }), {});
                resolve({
                  ...importsResult,
                  ...connectionContext,
                  ...hookResult,
                });
              } catch (e) {
                reject(e);
              }
            }));
          }
          return moduleNameContext$Map.get(this.name);
        },
        onDisconnect: async (websocket, connectionSession) => {
          const importsOnDisconnectHooks$ = subscriptionHooks.map(async ({ onDisconnect }) => onDisconnect && onDisconnect(websocket, connectionSession));
          const importsOnDisconnectHooks = await Promise.all(importsOnDisconnectHooks$);
          importsOnDisconnectHooks.reduce((acc, curr) => ({ ...acc, ...(curr || {}) }), {});
          const connectionContext = await this.context(connectionSession);
          const applicationInjector = this.injector;
          const sessionInjector = this.injector.getSessionInjector(connectionSession);
          if (!onDisconnectHookProviders) {
            onDisconnectHookProviders = [
                  ...applicationInjector.scopeServiceIdentifiers,
                  ...sessionInjector.scopeServiceIdentifiers,
              ].filter(serviceIdentifier => {
                  const instance = sessionInjector.get(serviceIdentifier);
                  return (instance &&
                      typeof instance !== 'string' &&
                      typeof instance !== 'number' &&
                      ('onConnect' in instance));
              });
          }
          await Promise.all(importsOnDisconnectHooks.map(serviceIdentifier => sessionInjector.callHookWithArgs('onDisconnect', serviceIdentifier, websocket, connectionContext)));
          GraphQLModule.sessionModuleNameContext$Map.delete(connectionSession);
        },
      };
    }
    return this._cache.subscriptionHooks;
  }

  get selfDefaultProviderScope(): ProviderScope {
    let defaultProviderScope = ProviderScope.Application;
    const defaultProviderScopeDefinition = this._options.defaultProviderScope;
    if (defaultProviderScopeDefinition) {
      if (typeof defaultProviderScopeDefinition === 'function') {
        defaultProviderScope = defaultProviderScopeDefinition(this);
      } else {
        defaultProviderScope = defaultProviderScopeDefinition;
      }
    }
    return defaultProviderScope;
  }

  get selfExtraSchemas(): GraphQLSchema[] {
    let extraSchemas = new Array<GraphQLSchema>();
    const extraSchemasDefinitions = this._options.extraSchemas;
    if (extraSchemasDefinitions) {
      if (typeof extraSchemasDefinitions === 'function') {
        this.checkConfiguration();
        extraSchemas = extraSchemasDefinitions(this);
      } else {
        extraSchemas = extraSchemasDefinitions;
      }
    }
    return extraSchemas;
  }

  /**
   * Returns the GraphQL type definitions of the module
   * @return a `string` with the merged type definitions
   */
  get selfTypeDefs(): DocumentNode {
    let typeDefs = null;
    let typeDefsDefinitions = this._options.typeDefs;
    if (typeDefsDefinitions) {
      if (typeof typeDefsDefinitions === 'function') {
        this.checkConfiguration();
        typeDefsDefinitions = typeDefsDefinitions(this);
      }
      if (typeof typeDefsDefinitions === 'string') {
        typeDefs = parse(typeDefsDefinitions);
      } else if (Array.isArray(typeDefsDefinitions)) {
        typeDefs = mergeGraphQLSchemas(typeDefsDefinitions, {
          useSchemaDefinition: false,
        });
      } else if (typeDefsDefinitions) {
        typeDefs = typeDefsDefinitions;
      }
    }
    return typeDefs;
  }

  get selfResolvers(): IResolvers<any, ModuleContext<Context>> {
    let resolvers: IResolvers<any, ModuleContext<Context>> = {};
    let resolversDefinitions = this._options.resolvers;
    if (resolversDefinitions) {
      if (typeof resolversDefinitions === 'function') {
        this.checkConfiguration();
        resolversDefinitions = this.injector.call(resolversDefinitions, this);
      }
      if (Array.isArray(resolversDefinitions)) {
        resolversDefinitions = mergeResolvers(resolversDefinitions);
      }
      resolvers = resolversDefinitions;
    }
    return resolvers;
  }

  get selfImports() {
    let imports = new Array<GraphQLModule<any, Session, any>>();
    if (this._options.imports) {
      if (typeof this._options.imports === 'function') {
        this.checkConfiguration();
        imports = this._options.imports(this);
      } else {
        imports = this._options.imports;
      }
    }
    if (imports.find(module => typeof module === 'undefined')) {
      throw new DependencyModuleUndefinedError(this.name);
    }
    return imports;
  }

  get selfProviders(): Provider[] {
    let providers = new Array<Provider>();
    const providersDefinitions = this._options.providers;
    if (providersDefinitions) {
      if (typeof providersDefinitions === 'function') {
        this.checkConfiguration();
        providers = providersDefinitions(this);
      } else {
        providers = providersDefinitions;
      }
    }
    return [
      {
        provide: ModuleConfig(this),
        useValue: this.config,
      },
      ...providers,
    ];
  }

  get selfResolversComposition(): IResolversComposerMapping {
    let resolversComposition: IResolversComposerMapping = {};
    const resolversCompositionDefinitions = this._options.resolversComposition;
    if (resolversCompositionDefinitions) {
      if (resolversCompositionDefinitions instanceof Function) {
        this.checkConfiguration();
        resolversComposition = this.injector.call(resolversCompositionDefinitions, this);
      } else {
        resolversComposition = resolversCompositionDefinitions;
      }
    }
    return resolversComposition;
  }

  get selfSchemaDirectives(): ISchemaDirectives {
    let schemaDirectives: ISchemaDirectives = {};
    const schemaDirectivesDefinitions = this._options.schemaDirectives;
    if (schemaDirectivesDefinitions) {
      if (typeof schemaDirectivesDefinitions === 'function') {
        this.checkConfiguration();
        schemaDirectives = this.injector.call(schemaDirectivesDefinitions, this);
      } else {
        schemaDirectives = schemaDirectivesDefinitions;
      }
    }
    return schemaDirectives;
  }

  get selfDirectiveResolvers(): IDirectiveResolvers {
    let directiveResolvers: IDirectiveResolvers = {};
    const directiveResolversDefinitions = this._options.directiveResolvers;
    if (directiveResolversDefinitions) {
      if (typeof directiveResolversDefinitions === 'function') {
        this.checkConfiguration();
        directiveResolvers = this.injector.call(directiveResolversDefinitions, this);
      } else {
        directiveResolvers = directiveResolversDefinitions;
      }
    }
    return directiveResolvers;
  }

  private checkIfResolverCalledSafely(resolverPath: string, session: any, info: any) {
    if (typeof session === 'undefined' || 'connection' in session && !('session' in session['connection']['context'])) {
      throw new IllegalResolverInvocationError(resolverPath, this.name, `Network Session hasn't been passed!`);
    }
    if (typeof info === 'undefined') {
      throw new IllegalResolverInvocationError(resolverPath, this.name, `GraphQL Resolve Information hasn't been passed!`);
    }
  }

  private addSessionInjectorToSelfResolversContext() {
    const resolvers = this.selfResolvers;
    // tslint:disable-next-line:forin
    for (const type in resolvers) {
      const typeResolvers = resolvers[type];
      if (!(typeResolvers instanceof GraphQLScalarType)) {
        // tslint:disable-next-line:forin
        for (const prop in resolvers[type]) {
          const resolver = typeResolvers[prop];
          if (typeof resolver === 'function') {
            if (prop !== '__resolveType') {
              typeResolvers[prop] = async (root: any, args: any, appContext: any, info: any) => {
                const session = info.session || appContext.session;
                info.session = session;
                this.checkIfResolverCalledSafely(`${type}.${prop}`, session, info);
                let moduleContext;
                try {
                  moduleContext = await this.context(session, true);
                } catch (e) {
                  this.selfLogger.clientError(e);
                  throw e;
                }
                info.schema = this.schema;
                return resolver.call(typeResolvers[prop], root, args, moduleContext, info);
              };
            } else {
              typeResolvers[prop] = async (root: any, appContext: any, info: any) => {
                const session = info.session || appContext.session;
                info.session = session;
                this.checkIfResolverCalledSafely(`${type}.${prop}`, session, info);
                let moduleContext;
                try {
                  moduleContext = await this.context(session, true);
                } catch (e) {
                  this.selfLogger.clientError(e);
                  throw e;
                }
                info.schema = this.schema;
                return resolver.call(typeResolvers, root, moduleContext, info);
              };
            }
          } else if ('subscribe' in resolver) {
            const subscriber = resolver['subscribe'];
            typeResolvers[prop]['subscribe'] = async (root: any, args: any, appContext: any, info: any) => {
              const session = info.session || appContext.session;
              info.session = session;
              this.checkIfResolverCalledSafely(`${type}.${prop}`, session, info);
              let moduleContext;
              try {
                moduleContext = await this.context(session, true);
              } catch (e) {
                this.selfLogger.clientError(e);
                throw e;
              }
              info.schema = this.schema;
              return subscriber.call(typeResolvers[prop], root, args, moduleContext, info);
            };
          }
        }
      }
    }
    return resolvers;
  }

  private addSessionInjectorToSelfResolversCompositionContext() {
    const resolversComposition = this.selfResolversComposition;
    // tslint:disable-next-line:forin
    for (const path in resolversComposition) {
      const compositionArr = asArray(resolversComposition[path]);
      resolversComposition[path] = [
        (next: any) => async (root: any, args: any, appContext: any, info: any) => {
          const session = info.session || appContext.session;
          info.session = session;
          this.checkIfResolverCalledSafely(path, session, info);
          let moduleContext;
          try {
            moduleContext = await this.context(session, true);
          } catch (e) {
            this.selfLogger.clientError(e);
            throw e;
          }
          info.schema = this.schema;
          return next(root, args, moduleContext, info);
        },
        ...compositionArr,
      ];
    }
    return resolversComposition;
  }
  get selfLogger(): ILogger {
    let logger: ILogger;
    const loggerDefinitions = this._options.logger;
    if (loggerDefinitions) {
      if (logger instanceof Function) {
        this.checkConfiguration();
        logger = this.injector.call(loggerDefinitions as () => ILogger, this);
      } else {
        logger = loggerDefinitions as ILogger;
      }
    }
    return logger;
  }

  get selfResolverValidationOptions(): IResolverValidationOptions {
    let resolverValidationOptions: IResolverValidationOptions = {};
    const resolverValidationOptionsDefinitions = this._options.resolverValidationOptions;
    if (resolverValidationOptionsDefinitions) {
      if (resolverValidationOptionsDefinitions instanceof Function) {
        this.checkConfiguration();
        resolverValidationOptions = this.injector.call(resolverValidationOptionsDefinitions as () => IResolverValidationOptions, this);
      } else {
        resolverValidationOptions = resolverValidationOptionsDefinitions as IResolverValidationOptions;
      }
    }
    return resolverValidationOptions;
  }

  private static sessionModuleNameContext$Map = new WeakMap<any, Map<string, Promise<any>>>();

  getModuleNameContext$Map(session: Session): Map<string, Promise<ModuleContext<Context>>> {
    if (!GraphQLModule.sessionModuleNameContext$Map.has(session)) {
      GraphQLModule.sessionModuleNameContext$Map.set(session, new Map());
    }

    return GraphQLModule.sessionModuleNameContext$Map.get(session);
  }

  /**
   * Build a GraphQL `context` object based on a network session.
   * It iterates over all modules by their dependency-based order, and executes
   * `contextBuilder` method.
   * It also in charge of injecting a reference to the application `Injector` to
   * the `context`.
   * The network session is passed to each `contextBuilder` method, and the return
   * value of each `contextBuilder` is merged into a unified `context` object.
   *
   * This method should be in use with your GraphQL manager, such as Apollo-Server.
   *
   * @param session - the network session from `connect`, `express`, etc...
   */
  get context(): (session: Session, excludeSession?: boolean, excludeInjector?: boolean) => Promise<ModuleContext<Context>> {
    if (!this._cache.contextBuilder) {
      const contextBuilders = new Array<(session: Session, excludeSession?: boolean, excludeInjector?: boolean) => Promise<ModuleContext<Context>>>();
      const selfImports = this.selfImports;
      for (const module of selfImports) {
        const moduleContextBuilder = module.context;
<<<<<<< HEAD
        contextBuilders.push(moduleContextBuilder);
      }
      let hookProviders: Array<ServiceIdentifier<any>>;
      this._cache.contextBuilder = (session, excludeSession = false, excludeInjector = false) => {
        session = 'connection' in session ? session['connection']['context']['session'] : session;
        const moduleNameContext$Map = this.getModuleNameContext$Map(session);
        if (!(moduleNameContext$Map.has(this.name))) {
            moduleNameContext$Map.set(this.name, new Promise(async (resolve, reject) => {
                try {
                    const importsContext = {};
                    for (const contextBuilder of contextBuilders) {
                        Object.assign(importsContext, await contextBuilder(session, true));
                    }
                    const applicationInjector = this.injector;
                    const sessionInjector = applicationInjector.getSessionInjector(session);
                    const moduleSessionInfo = sessionInjector.has(ModuleSessionInfo) ? sessionInjector.get(ModuleSessionInfo) : new ModuleSessionInfo(this, session);
                    let moduleContext;
                    const moduleContextDeclaration = this._options.context;
                    if (moduleContextDeclaration) {
                        if (moduleContextDeclaration instanceof Function) {
                            moduleContext = await moduleContextDeclaration(session, Object.assign(importsContext, { injector: sessionInjector }), moduleSessionInfo);
                        }
                        else {
                            moduleContext = await moduleContextDeclaration;
                        }
                    }
                    if (!hookProviders) {
                        hookProviders = [
                            ...applicationInjector.scopeServiceIdentifiers,
                            ...sessionInjector.scopeServiceIdentifiers,
                        ].filter(serviceIdentifier => {
                            const instance = sessionInjector.get(serviceIdentifier);
                            return (instance &&
                                typeof instance !== 'string' &&
                                typeof instance !== 'number' &&
                                ('onRequest' in instance || 'initialize' in instance));
                        });
                    }
                    moduleSessionInfo.context = Object.assign(importsContext, moduleContext);
                    await Promise.all(hookProviders.map(serviceIdentifier => moduleSessionInfo.callSessionHook(serviceIdentifier)));
                    resolve(moduleSessionInfo.context);
                }
                catch (e) {
                    if (e instanceof ContextBuilderError) {
                        reject(e);
                    }
                    else {
                        reject(new ContextBuilderError(this.name, e));
                    }
                }
            }));
        }
        if (excludeInjector && excludeSession) {
            return moduleNameContext$Map.get(this.name);
=======
        contextBuilderSet.add(moduleContextBuilder);
      });

      this._cache.contextBuilder = async (session, excludeSession = false) => {
        try {
          session = ('connection' in session && 'session' in session['connection']['context']) ? session['connection']['context']['session'] : session;
          const moduleNameContextMap = this.getModuleNameContextMap(session);
          if (!(moduleNameContextMap.has(this.name))) {
            const importsContextArr$ = [...contextBuilderSet].map(contextBuilder => contextBuilder(session, true));
            const importsContextArr = await Promise.all(importsContextArr$);
            const importsContext = importsContextArr.reduce((acc, curr) => ({ ...acc, ...curr }), {} as any);
            const applicationInjector = this.injector;
            const sessionInjector = applicationInjector.getSessionInjector(session);
            const moduleSessionInfo = sessionInjector.has(ModuleSessionInfo) ? sessionInjector.get(ModuleSessionInfo) : new ModuleSessionInfo<Config, any, Context>(this, session);
            let moduleContext = {};
            const moduleContextDeclaration = this._options.context;
            if (moduleContextDeclaration) {
              if (moduleContextDeclaration instanceof Function) {
                moduleContext = await moduleContextDeclaration(session, { ...importsContext, sessionInjector }, moduleSessionInfo);
              } else {
                moduleContext = await moduleContextDeclaration;
              }
            }
            moduleNameContextMap.set(this.name, {
              ...importsContext,
              ...moduleContext,
              injector: sessionInjector,
            });
            const sessionHooks$ = [
              ...applicationInjector.scopeSet,
              ...sessionInjector.scopeSet,
            ].map(serviceIdentifier => moduleSessionInfo.callSessionHook(serviceIdentifier),
            );
            await Promise.all(sessionHooks$);
          }
          const moduleContext = moduleNameContextMap.get(this.name);
          if (excludeSession) {
            return moduleContext;
          } else {
            return {
              ...moduleContext,
              session,
            };
          }
        } catch (e) {
          if (e instanceof ContextBuilderError) {
            throw e;
          } else {
            throw new ContextBuilderError(this.name, e);
          }
>>>>>>> fa73580e
        }
        return moduleNameContext$Map.get(this.name).then(moduleContext => {
            const finalContext = Object.assign({}, moduleContext);
            if (!excludeInjector) {
                finalContext.injector = this.injector.getSessionInjector(session);
            }
            if (!excludeSession) {
                finalContext['session'] = session;
            }
            return finalContext;
        });
      };
    }
    return this._cache.contextBuilder;
  }

}<|MERGE_RESOLUTION|>--- conflicted
+++ resolved
@@ -814,7 +814,6 @@
       const selfImports = this.selfImports;
       for (const module of selfImports) {
         const moduleContextBuilder = module.context;
-<<<<<<< HEAD
         contextBuilders.push(moduleContextBuilder);
       }
       let hookProviders: Array<ServiceIdentifier<any>>;
@@ -869,58 +868,6 @@
         }
         if (excludeInjector && excludeSession) {
             return moduleNameContext$Map.get(this.name);
-=======
-        contextBuilderSet.add(moduleContextBuilder);
-      });
-
-      this._cache.contextBuilder = async (session, excludeSession = false) => {
-        try {
-          session = ('connection' in session && 'session' in session['connection']['context']) ? session['connection']['context']['session'] : session;
-          const moduleNameContextMap = this.getModuleNameContextMap(session);
-          if (!(moduleNameContextMap.has(this.name))) {
-            const importsContextArr$ = [...contextBuilderSet].map(contextBuilder => contextBuilder(session, true));
-            const importsContextArr = await Promise.all(importsContextArr$);
-            const importsContext = importsContextArr.reduce((acc, curr) => ({ ...acc, ...curr }), {} as any);
-            const applicationInjector = this.injector;
-            const sessionInjector = applicationInjector.getSessionInjector(session);
-            const moduleSessionInfo = sessionInjector.has(ModuleSessionInfo) ? sessionInjector.get(ModuleSessionInfo) : new ModuleSessionInfo<Config, any, Context>(this, session);
-            let moduleContext = {};
-            const moduleContextDeclaration = this._options.context;
-            if (moduleContextDeclaration) {
-              if (moduleContextDeclaration instanceof Function) {
-                moduleContext = await moduleContextDeclaration(session, { ...importsContext, sessionInjector }, moduleSessionInfo);
-              } else {
-                moduleContext = await moduleContextDeclaration;
-              }
-            }
-            moduleNameContextMap.set(this.name, {
-              ...importsContext,
-              ...moduleContext,
-              injector: sessionInjector,
-            });
-            const sessionHooks$ = [
-              ...applicationInjector.scopeSet,
-              ...sessionInjector.scopeSet,
-            ].map(serviceIdentifier => moduleSessionInfo.callSessionHook(serviceIdentifier),
-            );
-            await Promise.all(sessionHooks$);
-          }
-          const moduleContext = moduleNameContextMap.get(this.name);
-          if (excludeSession) {
-            return moduleContext;
-          } else {
-            return {
-              ...moduleContext,
-              session,
-            };
-          }
-        } catch (e) {
-          if (e instanceof ContextBuilderError) {
-            throw e;
-          } else {
-            throw new ContextBuilderError(this.name, e);
-          }
->>>>>>> fa73580e
         }
         return moduleNameContext$Map.get(this.name).then(moduleContext => {
             const finalContext = Object.assign({}, moduleContext);
