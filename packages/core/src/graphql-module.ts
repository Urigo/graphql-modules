--- conflicted
+++ resolved
@@ -618,13 +618,8 @@
         const importsContextArr = await Promise.all(importsContextArr$);
         const importsContext = importsContextArr.reduce((acc, curr) => ({ ...acc, ...(curr as any) }), {});
         const applicationInjector = this.injector;
-<<<<<<< HEAD
-        const sessionInjector = applicationInjector.getSessionInjector(networkRequest);
-        const moduleSessionInfo = sessionInjector.has(ModuleSessionInfo) ? sessionInjector.get(ModuleSessionInfo) : new ModuleSessionInfo<Config, any, Context>(this, networkRequest);
-=======
         const sessionInjector = applicationInjector.getSessionInjector(request);
-        const moduleSessionInfo = sessionInjector.has(ModuleSessionInfo) ? sessionInjector.get(ModuleSessionInfo) : new ModuleSessionInfo<Config, any, Context>(this, request, importsContext);
->>>>>>> cb1e957e
+        const moduleSessionInfo = sessionInjector.has(ModuleSessionInfo) ? sessionInjector.get(ModuleSessionInfo) : new ModuleSessionInfo<Config, any, Context>(this, request);
         let moduleContext = {};
         const moduleContextDeclaration = this._options.context;
         if (moduleContextDeclaration) {
@@ -638,13 +633,8 @@
           ...importsContext,
           ...moduleContext as any,
           injector: sessionInjector,
-<<<<<<< HEAD
-          networkRequest,
+          request,
         });
-=======
-          request,
-        };
->>>>>>> cb1e957e
         const requestHooks$ = [
           ...applicationInjector.scopeSet,
           ...sessionInjector.scopeSet,
