--- conflicted
+++ resolved
@@ -71,15 +71,10 @@
    */
   providers?: Provider[] | ((config: Config, module: GraphQLModule<Config, Request, Context>) => Provider[]);
   /** Object map between `Type.field` to a function(s) that will wrap the resolver of the field  */
-<<<<<<< HEAD
-  resolversComposition?: IResolversComposerMapping | ((config: Config) => IResolversComposerMapping);
-  schemaDirectives?: ISchemaDirectives | ((config: Config) => ISchemaDirectives);
-  /** Resolver Handlers */
-  resolversHandlers?: any[] | ((config: Config) => any[]);
-=======
   resolversComposition?: IResolversComposerMapping | ((config: Config, module: GraphQLModule<Config, Request, Context>) => IResolversComposerMapping);
   schemaDirectives?: ISchemaDirectives | ((config: Config, module: GraphQLModule<Config, Request, Context>) => ISchemaDirectives);
->>>>>>> 9462c776
+  /** Resolver Handlers */
+  resolversHandlers?: any[] | ((config: Config, module: GraphQLModule<Config, Request, Context>) => any[]);
 }
 
 /**
@@ -329,7 +324,7 @@
     const resolversHandlersDefinitions = this._options.resolversHandlers;
      if (resolversHandlersDefinitions) {
       if (typeof resolversHandlersDefinitions === 'function') {
-        resolversHandlers = resolversHandlersDefinitions(this._moduleConfig);
+        resolversHandlers = resolversHandlersDefinitions(this._moduleConfig, this);
       } else {
         resolversHandlers = resolversHandlersDefinitions;
       }
