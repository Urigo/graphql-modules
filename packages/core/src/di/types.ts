import { Injector } from './injector';

export interface Newable<T> {
  new (...args: any[]): T;
}
export interface Abstract<T> {
  prototype: T;
}
export type ServiceIdentifier<T> = (string | symbol | Newable<T> | Abstract<T>);

export interface Type<T> extends Function {
  new (...args: any[]): T;
}

export interface ValueProvider<T> extends BaseProvider<T> {
  useValue: T;
}

export interface ClassProvider<T> extends BaseProvider<T> {
  useClass: Type<T>;
}

export type Factory<T> = (injector: Injector) => T;

export interface FactoryProvider<T> extends BaseProvider<T> {
  useFactory: Factory<T>;
}

export interface BaseProvider<T> extends ProviderOptions {
  provide: ServiceIdentifier<T>;
}

export interface TypeProvider<T> extends Type<T> {}

export type Provider<T = any> = TypeProvider<T> | ValueProvider<T> | ClassProvider<T> | FactoryProvider<T>;

export interface ProviderOptions {
  overwrite?: boolean;
  scope?: ProviderScope;
}

export const enum ProviderScope {
  Application = 'APPLICATION',
  Request = 'REQUEST',
  Session = 'SESSION',
}

<<<<<<< HEAD
export interface OnRequest<Config = any, Request = any, Context = any> {
  onRequest(request: Request, context: Context, appModule: GraphQLModule<Config, Request, Context>): Promise<void> | void;
}

export type Instances<Dependencies extends Array<ServiceIdentifier<any>>> = {
  [Key in keyof Dependencies]: Dependencies[Key] extends Newable<any> ? InstanceType<Dependencies[Key]> : any;
};
=======
export type ExtendedSession<Session> = Session & { nameSessionInjectorMap: Map<string, Injector> };
>>>>>>> 945777d4
<|MERGE_RESOLUTION|>--- conflicted
+++ resolved
@@ -45,14 +45,7 @@
   Session = 'SESSION',
 }
 
-<<<<<<< HEAD
-export interface OnRequest<Config = any, Request = any, Context = any> {
-  onRequest(request: Request, context: Context, appModule: GraphQLModule<Config, Request, Context>): Promise<void> | void;
-}
-
 export type Instances<Dependencies extends Array<ServiceIdentifier<any>>> = {
   [Key in keyof Dependencies]: Dependencies[Key] extends Newable<any> ? InstanceType<Dependencies[Key]> : any;
 };
-=======
-export type ExtendedSession<Session> = Session & { nameSessionInjectorMap: Map<string, Injector> };
->>>>>>> 945777d4
+export type ExtendedSession<Session> = Session & { nameSessionInjectorMap: Map<string, Injector> };