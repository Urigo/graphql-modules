{
  "name": "@graphql-modules/core",
  "version": "0.0.13",
  "main": "dist/index.js",
  "license": "MIT",
  "scripts": {
    "test": "jest",
    "build": "tsc",
    "lint": "tslint -c ../../tslint.json 'src/**/*.ts' --format stylish"
  },
  "jest": {
    "transform": {
      "^.+\\.tsx?$": "ts-jest"
    },
    "testRegex": "(/__tests__/.*|(\\.|/)(test|spec))\\.(jsx?|tsx?)$",
    "moduleFileExtensions": [
      "ts",
      "tsx",
      "js",
      "jsx",
      "json",
      "node"
    ]
  },
  "dependencies": {
    "@graphql-modules/epoxy": "0.0.13",
    "@graphql-modules/logger": "0.0.13",
    "@graphql-modules/sonar": "0.0.13",
<<<<<<< HEAD
    "dependency-graph": "0.7.1",
    "graphql-tools": "3.0.4"
=======
    "graphql-tools": "3.0.5"
>>>>>>> 6c725246
  },
  "devDependencies": {
    "graphql-tag": "2.9.2",
    "jest": "23.2.0",
    "tslint": "5.10.0",
    "typescript": "2.9.2"
  },
  "typings": "./dist/index.d.ts",
  "typescript": {
    "definition": "./dist/index.d.ts"
  },
  "publishConfig": {
    "access": "public"
  }
}<|MERGE_RESOLUTION|>--- conflicted
+++ resolved
@@ -26,12 +26,8 @@
     "@graphql-modules/epoxy": "0.0.13",
     "@graphql-modules/logger": "0.0.13",
     "@graphql-modules/sonar": "0.0.13",
-<<<<<<< HEAD
     "dependency-graph": "0.7.1",
-    "graphql-tools": "3.0.4"
-=======
     "graphql-tools": "3.0.5"
->>>>>>> 6c725246
   },
   "devDependencies": {
     "graphql-tag": "2.9.2",
