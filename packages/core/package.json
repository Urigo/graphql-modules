{
  "name": "@graphql-modules/core",
  "version": "0.0.15",
  "main": "dist/index.js",
  "license": "MIT",
  "scripts": {
    "test": "jest",
    "build": "tsc",
    "lint": "tslint -c ../../tslint.json 'src/**/*.ts' --format stylish"
  },
  "jest": {
    "transform": {
      "^.+\\.tsx?$": "ts-jest"
    },
    "testRegex": "(/__tests__/.*|(\\.|/)(test|spec))\\.(jsx?|tsx?)$",
    "moduleFileExtensions": [
      "ts",
      "tsx",
      "js",
      "jsx",
      "json",
      "node"
    ]
  },
  "peerDependencies": {
    "reflect-metadata": "~0.1.12"
  },
  "dependencies": {
    "@graphql-modules/epoxy": "0.0.15",
    "@graphql-modules/logger": "0.0.15",
    "@graphql-modules/sonar": "0.0.15",
    "dependency-graph": "0.7.1",
    "graphql-tools": "3.0.5",
    "inversify": "4.13.0"
  },
  "devDependencies": {
    "graphql-tag": "2.9.2",
<<<<<<< HEAD
    "jest": "23.2.0",
    "reflect-metadata": "0.1.12",
=======
    "jest": "23.4.0",
>>>>>>> a1cca27c
    "tslint": "5.10.0",
    "typescript": "2.9.2"
  },
  "typings": "./dist/index.d.ts",
  "typescript": {
    "definition": "./dist/index.d.ts"
  },
  "publishConfig": {
    "access": "public"
  }
}<|MERGE_RESOLUTION|>--- conflicted
+++ resolved
@@ -35,12 +35,8 @@
   },
   "devDependencies": {
     "graphql-tag": "2.9.2",
-<<<<<<< HEAD
-    "jest": "23.2.0",
+    "jest": "23.4.0",
     "reflect-metadata": "0.1.12",
-=======
-    "jest": "23.4.0",
->>>>>>> a1cca27c
     "tslint": "5.10.0",
     "typescript": "2.9.2"
   },
