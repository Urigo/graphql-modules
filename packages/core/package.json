{
  "name": "@graphql-modules/core",
  "version": "0.6.5",
  "repository": "https://github.com/Urigo/graphql-modules.git",
  "homepage": "https://graphql-modules.com/",
  "license": "MIT",
  "scripts": {
    "clean": "rm -rf dist",
    "prebuild": "yarn clean",
    "build": "tsc -m esnext --outDir dist/esnext && tsc -m commonjs --outDir dist/commonjs",
    "test": "jest",
    "lint": "tslint -c ../../tslint.json 'src/**/*.ts' --format stylish"
  },
  "jest": {
    "globals": {
      "ts-jest": {
        "diagnostics": false
      }
    },
    "transform": {
      "^.+\\.tsx?$": "ts-jest"
    },
    "testRegex": "(/__tests__/.*|(\\.|/)(test|spec))\\.(jsx?|tsx?)$",
    "moduleFileExtensions": [
      "ts",
      "tsx",
      "js",
      "jsx",
      "json",
      "node"
    ]
  },
  "dependencies": {
<<<<<<< HEAD
    "@graphql-modules/di": "0.4.2",
    "graphql-toolkit": "0.0.6-3080cc3.0",
=======
    "@graphql-modules/di": "0.6.5",
    "graphql-toolkit": "0.2.6",
    "graphql-tools": "4.0.4",
>>>>>>> e9831d4d
    "tslib": "1.9.3"
  },
  "peerDependencies": {
    "graphql": "^14.1.1"
  },
  "devDependencies": {
    "apollo-cache-inmemory": "1.4.2",
    "apollo-client": "2.4.12",
    "apollo-link-schema": "1.1.6",
    "graphql-tag": "2.10.1",
<<<<<<< HEAD
    "graphql-tools": "4.0.4",
    "tslint": "5.12.1",
    "typescript": "3.3.3"
=======
    "jest": "24.5.0",
    "tslint": "5.14.0",
    "typescript": "3.3.3333"
>>>>>>> e9831d4d
  },
  "sideEffects": false,
  "main": "dist/commonjs/index.js",
  "module": "dist/esnext/index.js",
  "typings": "dist/esnext/index.d.ts",
  "typescript": {
    "definition": "dist/esnext/index.d.ts"
  },
  "publishConfig": {
    "access": "public"
  }
}<|MERGE_RESOLUTION|>--- conflicted
+++ resolved
@@ -31,14 +31,9 @@
     ]
   },
   "dependencies": {
-<<<<<<< HEAD
-    "@graphql-modules/di": "0.4.2",
-    "graphql-toolkit": "0.0.6-3080cc3.0",
-=======
     "@graphql-modules/di": "0.6.5",
     "graphql-toolkit": "0.2.6",
     "graphql-tools": "4.0.4",
->>>>>>> e9831d4d
     "tslib": "1.9.3"
   },
   "peerDependencies": {
@@ -49,15 +44,9 @@
     "apollo-client": "2.4.12",
     "apollo-link-schema": "1.1.6",
     "graphql-tag": "2.10.1",
-<<<<<<< HEAD
-    "graphql-tools": "4.0.4",
-    "tslint": "5.12.1",
-    "typescript": "3.3.3"
-=======
     "jest": "24.5.0",
     "tslint": "5.14.0",
     "typescript": "3.3.3333"
->>>>>>> e9831d4d
   },
   "sideEffects": false,
   "main": "dist/commonjs/index.js",
