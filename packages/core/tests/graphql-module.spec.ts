import 'reflect-metadata';
import {
  GraphQLModule,
  ModuleConfig,
  ModuleContext,
  OnRequest,
  ModuleConfigRequiredError,
  OnResponse,
  OnInit,
} from '../src';
import { execute, GraphQLSchema, printSchema, GraphQLString, defaultFieldResolver, print, GraphQLScalarType, Kind } from 'graphql';
import { stripWhitespaces } from './utils';
import gql from 'graphql-tag';
import { SchemaDirectiveVisitor, makeExecutableSchema } from 'graphql-tools';
import { ModuleSessionInfo } from '../src/module-session-info';
import { Injectable, Inject, InjectFunction, Injector, ProviderScope, DependencyProviderNotFoundError } from '@graphql-modules/di';
import { SchemaLink } from 'apollo-link-schema';
import { ApolloClient } from 'apollo-client';
import { InMemoryCache } from 'apollo-cache-inmemory';

describe('GraphQLModule', () => {
  // A
  @Injectable()
  class ProviderA {
    doSomething() {
      return 'Test1';
    }
  }

  // B
  @Injectable()
  class ProviderB {
    doSomethingElse() {
      return 'Test2';
    }
  }

  const typesA = [`type A { f: String}`, `type Query { a: A }`];
  const moduleA = new GraphQLModule({
    name: 'A',
    typeDefs: typesA,
    resolvers: ({ injector }) => ({
      Query: { a: () => ({}) },
      A: { f: () => injector.get(ProviderA).doSomething() },
    }),
    providers: [ProviderA],
  });

  // B
  const typesB = [`type B { f: String}`, `type Query { b: B }`];
  const resolversB = {
    Query: { b: () => ({}) },
    B: { f: (root, args, context) => context.user.id },
  };
  let resolverCompositionCalled = false;
  const moduleB = new GraphQLModule({
    name: 'B',
    typeDefs: typesB,
    resolvers: resolversB,
    resolversComposition: {
      'B.f': next => async (root, args, context: ModuleContext, info) => {
        if (context.injector && context.injector.get(ModuleConfig(moduleB))) {
          resolverCompositionCalled = true;
        }
        return next(root, args, context, info);
      },
    },
    imports: () => [
      moduleC,
    ],
  });

  // C (with context building fn)
  const cContextBuilder = () => ({ user: { id: 1 } });
  const typesC = [`type C { f: String}`, `type Query { c: C }`];
  const moduleC = new GraphQLModule({
    name: 'C',
    typeDefs: typesC,
    context: cContextBuilder,
  });

  // D
  const moduleD = new GraphQLModule({
    name: 'D',
    typeDefs: typesC,
    context: () => {
      throw new Error('oops');
    },
  });

  // E
  const moduleE = new GraphQLModule({
    name: 'E',
    typeDefs: typesC,
  });

  // F
  const typeDefsFnMock = jest.fn().mockReturnValue(typesC);
  const resolversFnMock = jest.fn().mockReturnValue({ C: {} });
  const moduleF = new GraphQLModule({
    name: 'F',
    typeDefs: typeDefsFnMock,
    resolvers: resolversFnMock,
  });

  afterEach(() => {
    typeDefsFnMock.mockClear();
    resolversFnMock.mockClear();
  });

  // Queries
  const testQuery = gql`query { b { f }}`;
  const app = new GraphQLModule({ imports: [moduleA, moduleB.forRoot({}), moduleC] });

  it('should return the correct GraphQLSchema', async () => {
    const schema = app.schema;

    expect(schema).toBeDefined();
    expect(schema instanceof GraphQLSchema).toBeTruthy();
    expect(stripWhitespaces(printSchema(schema))).toBe(stripWhitespaces(`
      type A {
        f: String
      }

      type B {
        f: String
      }

      type C {
        f: String
      }

      type Query {
        a: A
        c: C
        b: B
      }`));
  });

  it('should trigger the correct GraphQL context builders and build the correct context', async () => {
    const schema = app.schema;
    const result = await execute({
      schema,
      document: testQuery,
    });
    expect(result.errors).toBeFalsy();
    expect(result.data.b.f).toBe('1');
  });

  it('should work without a GraphQL schema and set providers', async () => {
    const provider = {};
    const token = Symbol.for('provider');
    const module = new GraphQLModule({
      providers: [{
        provide: token,
        useValue: provider,
      }],
    });
    const { injector } = new GraphQLModule({ imports: [module] });

    expect(injector.get(token)).toBe(provider);
  });

  it('should put the correct providers to the injector', async () => {

    expect(app.injector.get(ProviderA) instanceof ProviderA).toBe(true);
  });

  it('should allow to get schema', async () => {

    expect(app.schema).toBeDefined();
  });

  it('should inject dependencies to factory functions using Inject', async () => {
    const { schema } = new GraphQLModule({
      typeDefs: gql`
        type Query {
          something: String
          somethingElse: String
        }
      `,
      providers: [ProviderA, ProviderB],
      resolvers: InjectFunction(ProviderA, ProviderB)((providerA, providerB) => ({
        Query: {
          something: () => providerA.doSomething(),
          somethingElse: () => providerB.doSomethingElse(),
        },
      })),
    });
    const result = await execute({
      schema,
      document: gql`
        query {
          something
          somethingElse
        }
      `,
    });
    expect(result.errors).toBeFalsy();
    expect(result.data.something).toBe('Test1');
    expect(result.data.somethingElse).toBe('Test2');
  });

  it('should inject properties of classes', async () => {
    @Injectable()
    class FooProvider {
      message = 'FOO';
    }
    @Injectable()
    class BarProvider {
      @Inject()
      fooProvider: FooProvider;
    }
    const { injector } = new GraphQLModule({
      providers: [
        FooProvider,
        BarProvider,
      ],
    });
    expect(injector.get(BarProvider).fooProvider).toBeInstanceOf(FooProvider);
  });

  describe('Schema merging', () => {
    it('should merge types and directives correctly', async () => {
      const m1 = new GraphQLModule({
        typeDefs: [
          `directive @entity on OBJECT`,
          `directive @field on FIELD_DEFINITION`,
          `type A @entity { f: String }`,
          `type Query { a: [A!] }`,
        ],
      });
      const m2 = new GraphQLModule({
        typeDefs: [
          `directive @entity on OBJECT`,
          `directive @field on FIELD_DEFINITION`,
          `type A @entity { f: String @field }`,
          `type Query { a: [A!] }`,
        ],
      });

      const app = new GraphQLModule({
        imports: [m1, m2],
      });

      const aFields = app.schema.getTypeMap()['A']['getFields']();
      const node = aFields['f'].astNode;
      expect(node.directives.length).toBe(1);
    });
  });

  describe('Module Dependencies', () => {
    it('should init modules in the right order with onInit hook', async () => {
      let counter = 0;

      @Injectable()
      class Provider1 implements OnInit {
        count: number;

        onInit() {
          this.count = counter++;
        }
      }

      @Injectable()
      class Provider2 implements OnInit {
        count: number;

        onInit() {
          this.count = counter++;
        }
      }

      const module1 = new GraphQLModule({ imports: () => [module2], providers: [Provider1] });
      const module2 = new GraphQLModule({ providers: [Provider2] });
      const { injector } = new GraphQLModule({ imports: [module2, module1] });
      expect(injector.get(Provider1).count).toEqual(1);
      expect(injector.get(Provider2).count).toEqual(0);
      expect(counter).toEqual(2);
    });

    it('should set config per each module', async () => {

      interface IModuleConfig {
        test: number;
      }

      const module1 = new GraphQLModule({
        imports: () => [module2],
        providers: () => [Provider1],
      }).forRoot({ test: 1 });
      const module2 = new GraphQLModule({ providers: () => [Provider2] }).forRoot({ test: 2 });

      @Injectable()
      class Provider1 {
        test: number;

        constructor(@Inject(ModuleConfig(module1)) config: IModuleConfig) {
          this.test = config.test;
        }
      }

      @Injectable()
      class Provider2 {
        test: number;

        constructor(@Inject(ModuleConfig(module2)) config: IModuleConfig) {
          this.test = config.test;
        }
      }

      const { injector } = new GraphQLModule({ imports: [module2, module1] });

      expect(injector.get(Provider1).test).toEqual(1);
      expect(injector.get(Provider2).test).toEqual(2);
    });
    it('should not allow to use modules without configuration if required', async () => {
      let error;
      try {
        const { context } = new GraphQLModule({
          configRequired: true,
        });
        await context({});
      } catch (e) {
        error = e;
      }
      expect(error).toBeInstanceOf(ModuleConfigRequiredError);
    });
    it('should encapsulate between providers from different non-dependent modules', async () => {
      class ProviderA {
        test = 0;
      }

      const moduleB = new GraphQLModule({ providers: [ProviderA] });

      @Injectable()
      class ProviderB {
        constructor(public providerA: ProviderA) {
        }
      }

      const moduleA = new GraphQLModule({ providers: [ProviderB] });

      try {
        const { injector } = new GraphQLModule({ imports: [moduleA, moduleB] });
        injector.get(ProviderB);
      } catch (e) {
        expect(e instanceof DependencyProviderNotFoundError).toBeTruthy();
        expect(e.dependent === ProviderB).toBeTruthy();
        expect(e.dependency === ProviderA).toBeTruthy();
      }
    });
    it('should encapsulate resolvers', async () => {

      @Injectable()
      class ProviderB {
        test = 1;
      }

      try {
        const moduleA = new GraphQLModule({
          typeDefs: gql`
            type Query {
              test: String
            }
          `,
          resolvers: InjectFunction(ProviderB)((providerB) => ({
            Query: {
              test: () => providerB.test,
            },
          })),
        });

        const moduleB = new GraphQLModule({ providers: [ProviderB] });
        const { schema } = new GraphQLModule({ imports: [moduleA, moduleB] });
        await execute({
          schema,
          document: gql`
            query {
              test
            }
          `,
        });
      } catch (e) {
        expect(e.message).toContain('ProviderB not provided in');
      }
    });
  });
  describe('onRequest Hook', () => {

    it('should call onRequest hook on each session', async () => {
      let counter = 0;
      @Injectable()
      class FooProvider implements OnRequest {
        onRequest() {
          counter++;
        }
      }

      const { schema } = new GraphQLModule({
        typeDefs: gql`
          type Query {
            foo: String
          }
        `,
        resolvers: {
          Query: {
            foo: () => '',
          },
        },
        providers: [
          FooProvider,
        ],
      });
      await execute({
        schema,

        document: gql`query { foo }`,
      });
      expect(counter).toBe(1);
      await execute({
        schema,

        document: gql`query { foo }`,
      });
      expect(counter).toBe(2);
      await execute({
        schema,

        document: gql`query { foo }`,
      });
      expect(counter).toBe(3);
    });

    it('should pass network session to onRequest hook', async () => {
      const fooSession = {
        foo: 'bar',
      };
      let receivedSession;

      @Injectable()
      class FooProvider implements OnRequest {
        onRequest(moduleInfo: ModuleSessionInfo) {
          receivedSession = moduleInfo.session;
        }
      }

      const { schema } = new GraphQLModule({
        typeDefs: gql`
          type Query {
            foo: String
          }
        `,
        resolvers: {
          Query: {
            foo: (root, args, { injector }: ModuleContext) => injector.get(ModuleSessionInfo).session.foo,
          },
        },
        providers: [
          FooProvider,
        ],
      });
      const result = await execute({
        schema,
        document: gql`query { foo }`,
        contextValue: fooSession,
      });
      expect(result.errors).toBeFalsy();
      expect(receivedSession).toBe(fooSession);
      expect(result.data.foo).toBe(fooSession.foo);
    });
  });
  describe('onResponse Hook', () => {

    it('should call onResponse hook on each session', async () => {
      let counter = 0;
      const fooSession = {};
      @Injectable()
      class FooProvider implements OnResponse {
        onResponse() {
          counter++;
        }
      }

      const { schema, formatResponse } = new GraphQLModule({
        typeDefs: gql`
          type Query {
            foo: String
          }
        `,
        resolvers: {
          Query: {
            foo: () => '',
          },
        },
        providers: [
          FooProvider,
        ],
      });
      await execute({
        schema,
        contextValue: fooSession,
        document: gql`query { foo }`,
      });
      await formatResponse({}, fooSession);
      expect(counter).toBe(1);
      await execute({
        schema,
        contextValue: fooSession,
        document: gql`query { foo }`,
      });
      await formatResponse({}, fooSession);
      expect(counter).toBe(2);
      await execute({
        schema,
        contextValue: fooSession,
        document: gql`query { foo }`,
      });
      await formatResponse({}, fooSession);
      expect(counter).toBe(3);
    });

    it('should pass network session to onResponse hook', async () => {
      const fooSession = {
        foo: 'bar',
      };
      let receivedSession;

      @Injectable()
      class FooProvider implements OnResponse {
        onResponse(moduleInfo: ModuleSessionInfo) {
          receivedSession = moduleInfo.session;
        }
      }

      const { schema, formatResponse } = new GraphQLModule({
        typeDefs: gql`
          type Query {
            foo: String
          }
        `,
        resolvers: {
          Query: {
            foo: (root, args, { injector }: ModuleContext) => injector.get(ModuleSessionInfo).session.foo,
          },
        },
        providers: [
          FooProvider,
        ],
      });
      const result = await execute({
        schema,
        document: gql`query { foo }`,
        contextValue: fooSession,
      });
      await formatResponse({}, fooSession);
      expect(result.errors).toBeFalsy();
      expect(receivedSession).toBe(fooSession);
      expect(result.data.foo).toBe(fooSession.foo);
    });
    it('should destroy session context after response', async () => {
      const fooSession = {
        foo: 'bar',
      };

      const myModule = new GraphQLModule({
        typeDefs: gql`
          type Query {
            foo: String
          }
        `,
        resolvers: {
          Query: {
            foo: (root, args, { injector }: ModuleContext) => injector.get(ModuleSessionInfo).session.foo,
          },
        },
      });
      const result = await execute({
        schema: myModule.schema,
        document: gql`query { foo }`,
        contextValue: fooSession,
      });
      await myModule.formatResponse({}, fooSession);
      expect(result.errors).toBeFalsy();
      expect(myModule['_sessionContext$Map'].has(fooSession)).toBeFalsy();
      expect(myModule.injector['_sessionSessionInjectorMap'].has(fooSession)).toBeFalsy();
    });
  });
  describe('Resolvers Composition', () => {
    it('should call resolvers composition with module context', async () => {
      const schema = app.schema;
      await execute({
        schema,

        document: testQuery,
      });
      expect(resolverCompositionCalled).toBe(true);
    });

    /* it('should call resolvers composition in correct order with correct context', async () => {
      const { schema, context } = new GraphQLModule({
        typeDefs: `
          type Query {
            foo: String
          }
        `,
        context: async () => {
          return {
            counter: 0,
            foo: null,
            bar: null,
          };
        },
        resolvers: {
          Query: {
            foo: (root, args, context, info) => {
              context.counter++;
              expect(context.foo).toBe('bar');
              expect(context.bar).toBe('foo');
              expect(context.counter).toBe(3);
              return 'Hello';
            },
          },
        },
        resolversComposition: {
          'Query.foo': [
            next => (root, args, context, info) => {
              context.counter++;
              context.foo = 'bar';
              expect(context.counter).toBe(1);
              return next(root, args, context, info);
            },
            next => (root, args, context, info) => {
              context.counter++;
              expect(context.foo).toBe('bar');
              expect(context.counter).toBe(2);
              context.bar = 'foo';
              return next(root, args, context, info);
            },
          ],
        },
      });
      const result = await execute({
        schema,

        document: gql`query { foo }`,
        contextValue: await context({ req: {} }),
      });
      expect(result.errors).toBeFalsy();
      expect(result.data.foo).toBe('Hello');
    });
*/
    it('should compose child resolvers with correct result and parameters', async () => {
      const getFoo = () => 'FOO';
      const FooModule = new GraphQLModule({
        typeDefs: gql`
          type Query {
            foo: String
          }
        `,
        resolvers: {
          Query: {
            foo: async () => getFoo(),
          },
        },
      });
      const { schema } = new GraphQLModule({
        imports: [
          FooModule,
        ],
        resolversComposition: {
          'Query.foo': next => async (root, args, context, info) => {
            const prevResult = await next(root, args, context, info);
            return getFoo() + prevResult;
          },
        },
      });
      const result = await execute({
        schema,

        document: gql`query { foo }`,
      });
      expect(result.errors).toBeFalsy();
      expect(result.data.foo).toBe('FOOFOO');
    });

    it('a resolver can be composed by two different modules', async () => {
      const FooModule = new GraphQLModule({
        name: 'foo',
        typeDefs: gql`
          type Query {
            foo: String
          }
        `,
        resolvers: {
          Query: {
            foo: async () => 'FOO',
          },
        },
      });
      const BarModule = new GraphQLModule({
        imports: [
          FooModule,
        ],
        resolversComposition: {
          'Query.foo': next => async (root, args, context, info) => {
            const prevResult = await next(root, args, context, info);
            return 'BAR' + prevResult;
          },
        },
      });
      const QuxModule = new GraphQLModule({
        imports: [
          BarModule,
        ],
        resolversComposition: {
          'Query.foo': next => async (root, args, context, info) => {
            const prevResult = await next(root, args, context, info);
            return 'QUX' + prevResult;
          },
        },
      });
      const { schema } = new GraphQLModule({
        imports: [
          QuxModule,
        ],
      });
      const result = await execute({
        schema,

        document: gql`query { foo }`,
      });
      expect(result.errors).toBeFalsy();
      expect(result.data.foo).toBe('QUXBARFOO');
    });

    it('should inject context correctly into `__resolveType`', async () => {
      let hasInjector = false;

      const { schema } = new GraphQLModule({
        typeDefs: `
          type Query {
            something: MyBase
          }

          interface MyBase {
            id: String
          }

          type MyType implements MyBase {
            id: String
          }
        `,
        resolvers: {
          Query: {
            something: () => {
              return { someValue: 1 };
            },
          },
          MyBase: {
            __resolveType: (obj, context) => {
              hasInjector = !!context.injector;

              return 'MyType';
            },
          },
          MyType: {
            id: o => o.someValue,
          },
        },
      });

      await execute({
        schema,

        document: gql`query { something { id } }`,
      });

      expect(hasInjector).toBeTruthy();
    });
  });
  describe('Schema Directives', () => {
    it('should handle schema directives', async () => {

      const typeDefs = gql`
      directive @date on FIELD_DEFINITION

      scalar Date

      type Query {
        today: Date @date
      }
      `;

      class FormattableDateDirective extends SchemaDirectiveVisitor {
        public visitFieldDefinition(field) {
          const { resolve = defaultFieldResolver } = field;

          field.args.push({
            name: 'format',
            type: GraphQLString,
          });

          field.resolve = async function(
            source,
            args,
            context,
            info,
          ) {
            const date = await resolve.call(this, source, args, context, info);
            return date.toLocaleDateString();
          };

          field.type = GraphQLString;
        }
      }

      const { schema } = new GraphQLModule({
        typeDefs,
        resolvers: {
          Query: {
            today: () => new Date(),
          },
        },
        schemaDirectives: {
          date: FormattableDateDirective,
        },
      });

      const result = await execute({
        schema,

        document: gql`query { today }`,
      });

      expect(result.data['today']).toEqual(new Date().toLocaleDateString());

    });
    it('should handle child schema directives', async () => {

      class FormattableDateDirective extends SchemaDirectiveVisitor {
        public visitFieldDefinition(field) {
          const { resolve = defaultFieldResolver } = field;

          field.args.push({
            name: 'format',
            type: GraphQLString,
          });

          field.resolve = async function(
            source,
            args,
            context,
            info,
          ) {
            const date = await resolve.call(this, source, args, context, info);
            return date.toLocaleDateString();
          };

          field.type = GraphQLString;
        }
      }

      const DateDirectiveModule = new GraphQLModule({
        typeDefs: gql`
          directive @date on FIELD_DEFINITION
        `,
        schemaDirectives: {
          date: FormattableDateDirective,
        },
      });

<<<<<<< HEAD
      const VisitedDateModule = new GraphQLModule({
=======
      const { schema } = new GraphQLModule({
>>>>>>> e9831d4d
        typeDefs: gql`
        scalar Date

        type Query {
          today: Date @date
        }
        `,
        resolvers: {
          Query: {
            today: () => new Date(),
          },
        },
        imports: [
          DateDirectiveModule,
        ],
      });

<<<<<<< HEAD
      const { schema, context } = new GraphQLModule({
        imports: [
          DateDirectiveModule,
          VisitedDateModule,
        ],
      });

      const contextValue = await context({ req: {} });

=======
>>>>>>> e9831d4d
      const result = await execute({
        schema,

        document: gql`query { today }`,
      });

      expect(result.data['today']).toEqual(new Date().toLocaleDateString());

    });
  });
  describe('Providers Scope', () => {
    it('should construct session scope on each network session', async () => {
      let counter = 0;

      @Injectable({
        scope: ProviderScope.Session,
      })
      class ProviderA {
        constructor() {
          counter++;
        }
        test(injector: Injector) {
          return (this === injector.get(ProviderA));
        }
      }

      const { schema } = new GraphQLModule({
        typeDefs: gql`
          type Query{
            test: Boolean
          }
        `,
        resolvers: {
          Query: {
            test: (root: never, args: never, { injector }: ModuleContext) =>
              injector.get(ProviderA).test(injector),
          },
        },
        providers: [
          ProviderA,
        ],
      });
      expect(counter).toBe(0);
      const result1 = await execute({
        schema,

        document: gql`
          query {
            test
          }
        `,
      });
      expect(result1.data['test']).toBe(true);
      expect(counter).toBe(1);
      const result2 = await execute({
        schema,

        document: gql`
          query {
            test
          }
        `,
      });
      expect(result2.data['test']).toBe(true);
      expect(counter).toBe(2);
    });
    it('should construct request scope on each injector request independently from network session', async () => {
      let counter = 0;
      @Injectable({
        scope: ProviderScope.Request,
      })
      class ProviderA {
        constructor() {
          counter++;
        }
      }
      const { context, injector } = new GraphQLModule({ providers: [ProviderA] });
      expect(counter).toBe(0);
      await context({ mustBe: 0 });
      expect(counter).toBe(0);
      injector.get(ProviderA);
      expect(counter).toBe(1);
      injector.get(ProviderA);
      expect(counter).toBe(2);
    });
    it('should inject network session with moduleSessionInfo in session and request scope providers', async () => {
      const testSession = {
        foo: 'BAR',
      };
      @Injectable({
        scope: ProviderScope.Session,
      })
      class ProviderA {
        constructor(private moduleInfo: ModuleSessionInfo) { }
        test() {
          return this.moduleInfo.session.foo;
        }
      }
      @Injectable({
        scope: ProviderScope.Request,
      })
      class ProviderB {
        constructor(private moduleInfo: ModuleSessionInfo) { }
        test() {
          return this.moduleInfo.session.foo;
        }
      }
      const { schema, context } = new GraphQLModule({
        typeDefs: gql`
          type Query{
            testA: String
            testB: String
          }
        `,
        resolvers: {
          Query: {
            testA: (root: never, args: never, { injector }: ModuleContext) =>
              injector.get(ProviderA).test(),
            testB: (root: never, args: never, { injector }: ModuleContext) =>
              injector.get(ProviderB).test(),
          },
        },
        providers: [
          ProviderA,
          ProviderB,
        ],
      });
      const result = await execute({
        schema,
        document: gql`
          query {
            testA
            testB
          }
        `,
        contextValue: testSession,
      });
      expect(result.errors).toBeFalsy();
      expect(result.data['testA']).toBe('BAR');
      expect(result.data['testB']).toBe('BAR');
    });
  });
  describe('Extra Schemas', () => {
    it('should handle extraSchemas together with local ones', async () => {
      const extraSchema = makeExecutableSchema({
        typeDefs: gql`
            directive @myDirective on FIELD_DEFINITION
            type Query {
              foo: Foo
            }
            type Foo {
              id: ID
              content: String
            }
        `,
        resolvers: {
          Query: {
            foo: () => ({
              content: 'FOO',
            }),
          },
        },
      });
      const { schema, context } = new GraphQLModule({
        typeDefs: gql`
        type Query {
          bar: Bar
        }
        type Bar {
          id: ID @myDirective
          content: String
        }
      `,
        resolvers: {
          Query: {
            bar: () => ({}),
          },
          Bar: {
            content: () => 'BAR',
          },
        },
        extraSchemas: [
          extraSchema,
        ],
      });
      const contextValue = await context({ req: {} });
      const result = await execute({
        schema,

        document: gql`query { foo { content } bar { content } }`,
      });
      expect(result.errors).toBeFalsy();
      expect(result.data['foo'].content).toBe('FOO');
      expect(result.data['bar'].content).toBe('BAR');
    });
  });
  it('should mutate schema using middleware', async () => {
    const { schema, context } = new GraphQLModule({
      typeDefs: gql`
        type Query {
          isDirty: Boolean
        }
      `,
      resolvers: {
        Query: {
          isDirty: (root, args, context, info) => !!info.schema['__DIRTY__'],
        },
      },
      middleware: ({ schema }) => { schema['__DIRTY__'] = true; return { schema }; },
    });
    const result = await execute({
      schema,
      document: gql`query { isDirty }`,
      contextValue: await context({ req: {} }),
    });
    expect(result.errors).toBeFalsy();
    expect(result.data['isDirty']).toBeTruthy();
  });
  it('should encapsulate the schema mutations using middleware', async () => {
    const FooModule = new GraphQLModule({
      typeDefs: gql`
        type Query {
          isDirty: Boolean
        }
      `,
      resolvers: {
        Query: {
          isDirty: (root, args, context, info) => !!info.schema['__DIRTY__'],
        },
      },
      middleware: ({schema}) => { schema['__DIRTY__'] = true; return { schema }; },
    });
    const { schema, context } = new GraphQLModule({
      imports: [
        FooModule,
      ],
    });
    const result = await execute({
      schema,
      document: gql`query { isDirty }`,
      contextValue: await context({ req: {} }),
    });
    expect(result.errors).toBeFalsy();
    expect(result.data['isDirty']).toBeTruthy();
  });
  it('should avoid getting non-configured module', async () => {
    const FOO = Symbol('FOO');
    const moduleA = new GraphQLModule<{ foo: string }>({
      providers: ({ config }) => [
        {
          provide: FOO,
          useValue: config.foo,
        },
      ],
      configRequired: true,
    });
    const moduleB = new GraphQLModule({
      typeDefs: gql`
        type Query {
          foo: String
        }
      `,
      resolvers: {
        Query: {
          foo: (_, __, { injector }) => injector.get(FOO),
        },
      },
      imports: [
        moduleA,
      ],
    });
    const { schema, context } = new GraphQLModule({
      imports: [
        moduleB,
        moduleA.forRoot({
          foo: 'FOO',
        }),
      ],
    });
    const result = await execute({
      schema,
      document: gql`query { foo }`,
      contextValue: await context({ req: {} }),
    });
    expect(result.errors).toBeFalsy();
    expect(result.data['foo']).toBe('FOO');
  });
  it('should export correct typeDefs and resolvers', async () => {
    const gqlModule = new GraphQLModule({
      imports: [
        new GraphQLModule({
          name: 'test',
          typeDefs: 'type Query { test: Int }',
          resolvers: {
            Query: {
              test: () => 1,
            },
          },
        }),
      ],
    });

    const typeDefs = gqlModule.typeDefs;
    expect(stripWhitespaces(print(typeDefs))).toBe(stripWhitespaces('type Query { test: Int }'));
    const context = await gqlModule.context({});
    const resolvers = gqlModule.resolvers;
    expect(await resolvers['Query']['test'](null, {}, context, {})).toBe(1);
  });
  it('should resolve scalars correctly', async () => {
    const today = new Date();
    const { schema, context } = new GraphQLModule({
      typeDefs: gql`
        scalar Date
        type Query {
          today: Date
        }
      `,
      resolvers: {
        Date: new GraphQLScalarType({
          name: 'Date',
          description: 'Date custom scalar type',
          parseValue(value) {
            return new Date(value); // value from the client
          },
          serialize(value) {
            return value.getTime(); // value sent to the client
          },
          parseLiteral(ast) {
            if (ast.kind === Kind.INT) {
              return new Date(ast.value); // ast value is always in string format
            }
            return null;
          },
        }),
        Query: {
          today: () => today,
        },
      },
    });
    const result = await execute({
      schema,
      document: gql`query { today }`,
      contextValue: await context({ req: {} }),
    });
    expect(result.errors).toBeFalsy();
    expect(result.data['today']).toBe(today.getTime());
  });
  describe('Apollo DataSources Integration', () => {
    it('Should pass props correctly to initialize method', async () => {
      @Injectable({
        scope: ProviderScope.Session,
      })
      class TestDataSourceAPI {
        public initialize(initParams: ModuleSessionInfo) {
          expect(initParams.context['myField']).toBe('some-value');
          expect(initParams.module).toBe(moduleA);
          expect(initParams.cache).toBe(moduleA.cache);
        }
      }
      const testQuery = gql`
        query {
          a {
            f
          }
        }
      `;
      const typesA = [`type A { f: String}`, `type Query { a: A }`];
      const moduleA = new GraphQLModule({
        name: 'A',
        typeDefs: typesA,
        resolvers: {
          Query: { a: () => ({ f: 's' }) },
        },
        context: () => {
          return {
            myField: 'some-value',
          };
        },
        providers: [TestDataSourceAPI],
      });
      const app = new GraphQLModule({ imports: [moduleA] });
      await app.context({ req: {} });
    });
  });
  it('should exclude network session', async () => {
    const { schema, context } = new GraphQLModule({
      context: () => ({
        session: { foo: 'BAR' },
        // this session is not request that is internally passed by GraphQLModules
        // this session must be passed instead of Network Session
      }),
      typeDefs: gql`
        type Query {
          foo: String
        }
      `,
      resolvers: {
        Query: {
          foo: (_, __, context) => {
            return context.session.foo;
          },
        },
      },
    });
    // tslint:disable-next-line:no-console
    const result = await execute({
      schema,
      document: gql`query { foo }`,
      contextValue: await context({ req: {} }),
    });
    expect(result.errors).toBeFalsy();
    expect(result.data['foo']).toBe('BAR');
  });
  it('should import types from submodules', async () => {
    const foo = {
      name: 'FOO',
      get bar() {
        return bar;
      },
    };
    const bar = {
      name: 'BAR',
      foo,
    };
    const FooModule = new GraphQLModule({
      typeDefs: gql`
        type Foo {
          name: String
        }
      `,
    });
    const BarModule = new GraphQLModule({
      typeDefs: gql`
        extend type Foo {
          bar: Bar
        }
        type Bar {
          name: String
          foo: Foo
        }
        type Query {
          foo: Foo
          bar: Bar
        }
      `,
      imports: [FooModule],
      resolvers: {
        Query: {
          foo: () => foo,
          bar: () => bar,
        },
      },
    });
    const { schema, context } = new GraphQLModule({
      imports: [FooModule, BarModule],
    });
    const result = await execute({
      schema,
      document: gql`query { foo { name } bar { name }}`,
      contextValue: await context({ req: {} }),
    });
    expect(result.errors).toBeFalsy();
    expect(result.data['foo'].name).toBe('FOO');
    expect(result.data['bar'].name).toBe('BAR');
  });
  it('should work with SchemaLink', async () => {
    const { schema, context } = new GraphQLModule({
      typeDefs: gql`
        type Query {
          foo: String
        }
      `,
      resolvers: {
        Query: {
          foo: () => 'FOO',
        },
      },
    });
    const schemaLink = new SchemaLink({
      schema,
      context,
    });
    const apolloClient = new ApolloClient({
      link: schemaLink,
      cache: new InMemoryCache(),
    });
    const { data } = await apolloClient.query({
      query: gql`
        {
          foo
        }
      `,
    });
    expect(data.foo).toBe('FOO');
  });
  it('should generate schemaless module if an empty array typeDefs specified', async () => {
    const { schema } = new GraphQLModule({
      typeDefs: [],
      resolvers: {},
    });
    expect(schema).toBeNull();
  });
  it('should generate schemaless module if empty string typeDefs specified', async () => {
    const { schema } = new GraphQLModule({
      typeDefs: '',
      resolvers: {},
    });
    expect(schema).toBeNull();
  });
  it('should generate schemaless module if an array with an empty string typeDefs specified', async () => {
    const { schema } = new GraphQLModule({
      typeDefs: [''],
      resolvers: {},
    });
    expect(schema).toBeNull();
  });
});<|MERGE_RESOLUTION|>--- conflicted
+++ resolved
@@ -815,7 +815,7 @@
         }
       }
 
-      const { schema } = new GraphQLModule({
+      const { schema, schemaDirectives } = new GraphQLModule({
         typeDefs,
         resolvers: {
           Query: {
@@ -826,6 +826,8 @@
           date: FormattableDateDirective,
         },
       });
+
+      SchemaDirectiveVisitor.visitSchemaDirectives(schema, schemaDirectives);
 
       const result = await execute({
         schema,
@@ -870,11 +872,7 @@
         },
       });
 
-<<<<<<< HEAD
       const VisitedDateModule = new GraphQLModule({
-=======
-      const { schema } = new GraphQLModule({
->>>>>>> e9831d4d
         typeDefs: gql`
         scalar Date
 
@@ -892,21 +890,17 @@
         ],
       });
 
-<<<<<<< HEAD
-      const { schema, context } = new GraphQLModule({
+      const { schema, schemaDirectives } = new GraphQLModule({
         imports: [
           DateDirectiveModule,
           VisitedDateModule,
         ],
       });
 
-      const contextValue = await context({ req: {} });
-
-=======
->>>>>>> e9831d4d
+      SchemaDirectiveVisitor.visitSchemaDirectives(schema, schemaDirectives);
+
       const result = await execute({
         schema,
-
         document: gql`query { today }`,
       });
 
