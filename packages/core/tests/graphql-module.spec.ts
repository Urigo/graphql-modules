import 'reflect-metadata';
import {
  GraphQLModule,
  ModuleConfig,
  ModuleContext,
  OnRequest,
  ModuleConfigRequiredError,
  OnResponse,
  OnInit,
} from '../src';
import { execute, GraphQLSchema, printSchema, GraphQLString, defaultFieldResolver, print, GraphQLScalarType, Kind } from 'graphql';
import { stripWhitespaces } from './utils';
import gql from 'graphql-tag';
import { SchemaDirectiveVisitor, makeExecutableSchema } from 'graphql-tools';
import { ModuleSessionInfo } from '../src/module-session-info';
import { Injectable, Inject, InjectFunction, Injector, ProviderScope, DependencyProviderNotFoundError } from '@graphql-modules/di';
import { SchemaLink } from 'apollo-link-schema';
import { ApolloClient } from 'apollo-client';
import { InMemoryCache } from 'apollo-cache-inmemory';
import { KeyValueCache } from 'apollo-server-caching';
import { iterate } from 'leakage';

jest.setTimeout(60000 * 10);
describe('GraphQLModule', () => {
  // A
  @Injectable()
  class ProviderA {
    doSomething() {
      return 'Test1';
    }
  }

  // B
  @Injectable()
  class ProviderB {
    doSomethingElse() {
      return 'Test2';
    }
  }

  const typesA = [`type A { f: String}`, `type Query { a: A }`];
  const moduleA = new GraphQLModule({
    name: 'A',
    typeDefs: typesA,
    resolvers: ({ injector }) => ({
      Query: { a: () => ({}) },
      A: { f: () => injector.get(ProviderA).doSomething() },
    }),
    providers: [ProviderA],
  });

  // B
  const typesB = [`type B { f: String}`, `type Query { b: B }`];
  const resolversB = {
    Query: { b: () => ({}) },
    B: { f: (root, args, context) => context.user.id },
  };
  let resolverCompositionCalled = false;
  const moduleB = new GraphQLModule({
    name: 'B',
    typeDefs: typesB,
    resolvers: resolversB,
    resolversComposition: {
      'B.f': next => async (root, args, context: ModuleContext, info) => {
        if (context.injector && context.injector.get(ModuleConfig(moduleB))) {
          resolverCompositionCalled = true;
        }
        return next(root, args, context, info);
      },
    },
    imports: () => [
      moduleC,
    ],
  });

  // C (with context building fn)
  const cContextBuilder = () => ({ user: { id: 1 } });
  const typesC = [`type C { f: String}`, `type Query { c: C }`];
  const moduleC = new GraphQLModule({
    name: 'C',
    typeDefs: typesC,
    context: cContextBuilder,
  });

  // D
  const moduleD = new GraphQLModule({
    name: 'D',
    typeDefs: typesC,
    context: () => {
      throw new Error('oops');
    },
  });

  // E
  const moduleE = new GraphQLModule({
    name: 'E',
    typeDefs: typesC,
  });

  // F
  const typeDefsFnMock = jest.fn().mockReturnValue(typesC);
  const resolversFnMock = jest.fn().mockReturnValue({ C: {} });
  const moduleF = new GraphQLModule({
    name: 'F',
    typeDefs: typeDefsFnMock,
    resolvers: resolversFnMock,
  });

  afterEach(() => {
    typeDefsFnMock.mockClear();
    resolversFnMock.mockClear();
  });

  // Queries
  const testQuery = gql`query { b { f }}`;
  const app = new GraphQLModule({ imports: [moduleA, moduleB.forRoot({}), moduleC] });

  const createMockSession = <T>(customProps?: T) => {
    let onceFinishListeners: Array<((...args: any[]) => Promise<void>)> = [];
    return {
      res: {
        once: (event, listener) => {
          if (event === 'finish') {
            onceFinishListeners.push(listener);
          }
        },
        emit: async event => {
          if (event === 'finish') {
            await Promise.all(onceFinishListeners.map(finishListener => finishListener()));
            onceFinishListeners = [];
          }
        },
      },
      ...customProps,
    };
  };

  it('should return the correct GraphQLSchema', async () => {
    const schema = app.schema;

    expect(schema).toBeDefined();
    expect(schema instanceof GraphQLSchema).toBeTruthy();
    expect(stripWhitespaces(printSchema(schema))).toBe(stripWhitespaces(`
      type A {
        f: String
      }

      type B {
        f: String
      }

      type C {
        f: String
      }

      type Query {
        a: A
        c: C
        b: B
      }`));
  });

  it('should trigger the correct GraphQL context builders and build the correct context', async () => {
    const schema = app.schema;
    const result = await execute({
      schema,
      document: testQuery,
    });
    expect(result.errors).toBeFalsy();
    expect(result.data.b.f).toBe('1');
  });

  it('should work without a GraphQL schema and set providers', async () => {
    const provider = {};
    const token = Symbol.for('provider');
    const module = new GraphQLModule({
      providers: [{
        provide: token,
        useValue: provider,
      }],
    });
    const { injector } = new GraphQLModule({ imports: [module] });

    expect(injector.get(token)).toBe(provider);
  });

  it('should put the correct providers to the injector', async () => {

    expect(app.injector.get(ProviderA) instanceof ProviderA).toBe(true);
  });

  it('should allow to get schema', async () => {

    expect(app.schema).toBeDefined();
  });

  it('should inject dependencies to factory functions using Inject', async () => {
    const { schema } = new GraphQLModule({
      typeDefs: gql`
        type Query {
          something: String
          somethingElse: String
        }
      `,
      providers: [ProviderA, ProviderB],
      resolvers: InjectFunction(ProviderA, ProviderB)((providerA, providerB) => ({
        Query: {
          something: () => providerA.doSomething(),
          somethingElse: () => providerB.doSomethingElse(),
        },
      })),
    });
    const result = await execute({
      schema,
      document: gql`
        query {
          something
          somethingElse
        }
      `,
    });
    expect(result.errors).toBeFalsy();
    expect(result.data.something).toBe('Test1');
    expect(result.data.somethingElse).toBe('Test2');
  });

  it('should inject properties of classes', async () => {
    @Injectable()
    class FooProvider {
      message = 'FOO';
    }
    @Injectable()
    class BarProvider {
      @Inject()
      fooProvider: FooProvider;
    }
    const { injector } = new GraphQLModule({
      providers: [
        FooProvider,
        BarProvider,
      ],
    });
    expect(injector.get(BarProvider).fooProvider).toBeInstanceOf(FooProvider);
  });

  describe('Schema merging', () => {
    it('should merge types and directives correctly', async () => {
      const m1 = new GraphQLModule({
        typeDefs: [
          `directive @entity on OBJECT`,
          `directive @field on FIELD_DEFINITION`,
          `type A @entity { f: String }`,
          `type Query { a: [A!] }`,
        ],
      });
      const m2 = new GraphQLModule({
        typeDefs: [
          `directive @entity on OBJECT`,
          `directive @field on FIELD_DEFINITION`,
          `type A @entity { f: String @field }`,
          `type Query { a: [A!] }`,
        ],
      });

      const app = new GraphQLModule({
        imports: [m1, m2],
      });

      const aFields = app.schema.getTypeMap()['A']['getFields']();
      const node = aFields['f'].astNode;
      expect(node.directives.length).toBe(1);
    });
  });

  describe('Module Dependencies', () => {
    it('should init modules in the right order with onInit hook', async () => {
      let counter = 0;

      @Injectable()
      class Provider1 implements OnInit {
        count: number;

        onInit() {
          this.count = counter++;
        }
      }

      @Injectable()
      class Provider2 implements OnInit {
        count: number;

        onInit() {
          this.count = counter++;
        }
      }

      const module1 = new GraphQLModule({ imports: () => [module2], providers: [Provider1] });
      const module2 = new GraphQLModule({ providers: [Provider2] });
      const { injector } = new GraphQLModule({ imports: [module2, module1] });
      expect(injector.get(Provider1).count).toEqual(1);
      expect(injector.get(Provider2).count).toEqual(0);
      expect(counter).toEqual(2);
    });

    it('should set config per each module', async () => {

      interface IModuleConfig {
        test: number;
      }

      const module1 = new GraphQLModule({
        imports: () => [module2],
        providers: () => [Provider1],
      }).forRoot({ test: 1 });
      const module2 = new GraphQLModule({ providers: () => [Provider2] }).forRoot({ test: 2 });

      @Injectable()
      class Provider1 {
        test: number;

        constructor(@Inject(ModuleConfig(module => module1)) config: IModuleConfig) {
          this.test = config.test;
        }
      }

      @Injectable()
      class Provider2 {
        test: number;

        constructor(@Inject(ModuleConfig(module => module2)) config: IModuleConfig) {
          this.test = config.test;
        }
      }

      const { injector } = new GraphQLModule({ imports: [module2, module1] });

      expect(injector.get(Provider1).test).toEqual(1);
      expect(injector.get(Provider2).test).toEqual(2);
    });
    it('should not allow to use modules without configuration if required', async () => {
      let error;
      try {
        const { context } = new GraphQLModule({
          configRequired: true,
        });
        await context({});
      } catch (e) {
        error = e;
      }
      expect(error).toBeInstanceOf(ModuleConfigRequiredError);
    });
    it('should encapsulate between providers from different non-dependent modules', async () => {
      class ProviderA {
        test = 0;
      }

      const moduleB = new GraphQLModule({ providers: [ProviderA] });

      @Injectable()
      class ProviderB {
        constructor(public providerA: ProviderA) {
        }
      }

      const moduleA = new GraphQLModule({ providers: [ProviderB] });

      try {
        const { injector } = new GraphQLModule({ imports: [moduleA, moduleB] });
        injector.get(ProviderB);
      } catch (e) {
        expect(e instanceof DependencyProviderNotFoundError).toBeTruthy();
        expect(e.dependent === ProviderB).toBeTruthy();
        expect(e.dependency === ProviderA).toBeTruthy();
      }
    });
    it('should encapsulate resolvers', async () => {

      @Injectable()
      class ProviderB {
        test = 1;
      }

      try {
        const moduleA = new GraphQLModule({
          typeDefs: gql`
            type Query {
              test: String
            }
          `,
          resolvers: InjectFunction(ProviderB)((providerB) => ({
            Query: {
              test: () => providerB.test,
            },
          })),
        });

        const moduleB = new GraphQLModule({ providers: [ProviderB] });
        const { schema } = new GraphQLModule({ imports: [moduleA, moduleB] });
        await execute({
          schema,
          document: gql`
            query {
              test
            }
          `,
        });
      } catch (e) {
        expect(e.message).toContain('ProviderB not provided in');
      }
    });
  });
  describe('onRequest Hook', () => {

    it('should call onRequest hook on each session', async () => {
      let counter = 0;
      @Injectable()
      class FooProvider implements OnRequest {
        onRequest() {
          counter++;
        }
      }

      const { schema } = new GraphQLModule({
        typeDefs: gql`
          type Query {
            foo: String
          }
        `,
        resolvers: {
          Query: {
            foo: () => '',
          },
        },
        providers: [
          FooProvider,
        ],
      });
      await execute({
        schema,

        document: gql`query { foo }`,
      });
      expect(counter).toBe(1);
      await execute({
        schema,

        document: gql`query { foo }`,
      });
      expect(counter).toBe(2);
      await execute({
        schema,

        document: gql`query { foo }`,
      });
      expect(counter).toBe(3);
    });

    it('should pass network session to onRequest hook', async () => {
      const fooSession = {
        foo: 'bar',
      };
      let receivedSession;

      @Injectable()
      class FooProvider implements OnRequest {
        onRequest(moduleInfo: ModuleSessionInfo) {
          receivedSession = moduleInfo.session;
        }
      }

      const { schema } = new GraphQLModule({
        typeDefs: gql`
          type Query {
            foo: String
          }
        `,
        resolvers: {
          Query: {
            foo: (root, args, { injector }: ModuleContext) => injector.get(ModuleSessionInfo).session.foo,
          },
        },
        providers: [
          FooProvider,
        ],
      });
      const result = await execute({
        schema,
        document: gql`query { foo }`,
        contextValue: fooSession,
      });
      expect(result.errors).toBeFalsy();
      expect(receivedSession).toBe(fooSession);
      expect(result.data.foo).toBe(fooSession.foo);
    });
  });
  describe('onResponse Hook', () => {

    it('should call onResponse hook on each session', async () => {
      let counter = 0;
      @Injectable()
      class FooProvider implements OnResponse {
        onResponse() {
          counter++;
        }
      }

      const { schema } = new GraphQLModule({
        typeDefs: gql`
          type Query {
            foo: String
          }
        `,
        resolvers: {
          Query: {
            foo: () => '',
          },
        },
        providers: [
          FooProvider,
        ],
      });
      const session1 = createMockSession({});
      await execute({
        schema,
        contextValue: session1,
        document: gql`query { foo }`,
      });
      session1.res.emit('finish');
      expect(counter).toBe(1);
      const session2 = createMockSession({});
      await execute({
        schema,
        contextValue: session2,
        document: gql`query { foo }`,
      });
      session2.res.emit('finish');
      expect(counter).toBe(2);
      const session3 = createMockSession({});
      await execute({
        schema,
        contextValue: session3,
        document: gql`query { foo }`,
      });
      session3.res.emit('finish');
      expect(counter).toBe(3);
    });

    it('should pass network session to onResponse hook', async () => {
      const fooSession = createMockSession({
        foo: 'FOO',
      });
      let receivedSession;

      @Injectable()
      class FooProvider implements OnResponse {
        onResponse(moduleInfo: ModuleSessionInfo) {
          receivedSession = moduleInfo.session;
        }
      }

      const { schema } = new GraphQLModule({
        typeDefs: gql`
          type Query {
            foo: String
          }
        `,
        resolvers: {
          Query: {
            foo: (root, args, { injector }: ModuleContext) => injector.get(ModuleSessionInfo).session.foo,
          },
        },
        providers: [
          FooProvider,
        ],
      });
      const result = await execute({
        schema,
        document: gql`query { foo }`,
        contextValue: fooSession,
      });
      await fooSession.res.emit('finish');
      expect(result.errors).toBeFalsy();
      expect(receivedSession).toBe(fooSession);
      expect(result.data.foo).toBe(fooSession.foo);
    });
    it('should destroy session context after response', async () => {
      const fooSession = createMockSession({
        foo: 'bar',
      });

      const myModule = new GraphQLModule({
        typeDefs: gql`
          type Query {
            foo: String
          }
        `,
        resolvers: {
          Query: {
            foo: (root, args, { injector }: ModuleContext) => injector.get(ModuleSessionInfo).session.foo,
          },
        },
      });
      const result = await execute({
        schema: myModule.schema,
        document: gql`query { foo }`,
        contextValue: fooSession,
      });
      await fooSession.res.emit('finish');
      expect(result.errors).toBeFalsy();
      expect(myModule['_sessionContext$Map'].has(fooSession)).toBeFalsy();
      expect(myModule.injector['_sessionSessionInjectorMap'].has(fooSession)).toBeFalsy();
    });
  });
  describe('Resolvers Composition', () => {
    it('should call resolvers composition with module context', async () => {
      const schema = app.schema;
      await execute({
        schema,

        document: testQuery,
      });
      expect(resolverCompositionCalled).toBe(true);
    });

    /* it('should call resolvers composition in correct order with correct context', async () => {
      const { schema, context } = new GraphQLModule({
        typeDefs: `
          type Query {
            foo: String
          }
        `,
        context: async () => {
          return {
            counter: 0,
            foo: null,
            bar: null,
          };
        },
        resolvers: {
          Query: {
            foo: (root, args, context, info) => {
              context.counter++;
              expect(context.foo).toBe('bar');
              expect(context.bar).toBe('foo');
              expect(context.counter).toBe(3);
              return 'Hello';
            },
          },
        },
        resolversComposition: {
          'Query.foo': [
            next => (root, args, context, info) => {
              context.counter++;
              context.foo = 'bar';
              expect(context.counter).toBe(1);
              return next(root, args, context, info);
            },
            next => (root, args, context, info) => {
              context.counter++;
              expect(context.foo).toBe('bar');
              expect(context.counter).toBe(2);
              context.bar = 'foo';
              return next(root, args, context, info);
            },
          ],
        },
      });
      const result = await execute({
        schema,

        document: gql`query { foo }`,
        contextValue: await context({ req: {} }),
      });
      expect(result.errors).toBeFalsy();
      expect(result.data.foo).toBe('Hello');
    });
*/
    it('should compose child resolvers with correct result and parameters', async () => {
      const getFoo = () => 'FOO';
      const FooModule = new GraphQLModule({
        typeDefs: gql`
          type Query {
            foo: String
          }
        `,
        resolvers: {
          Query: {
            foo: async () => getFoo(),
          },
        },
      });
      const { schema } = new GraphQLModule({
        imports: [
          FooModule,
        ],
        resolversComposition: {
          'Query.foo': next => async (root, args, context, info) => {
            const prevResult = await next(root, args, context, info);
            return getFoo() + prevResult;
          },
        },
      });
      const result = await execute({
        schema,

        document: gql`query { foo }`,
      });
      expect(result.errors).toBeFalsy();
      expect(result.data.foo).toBe('FOOFOO');
    });

    it('a resolver can be composed by two different modules', async () => {
      const FooModule = new GraphQLModule({
        name: 'foo',
        typeDefs: gql`
          type Query {
            foo: String
          }
        `,
        resolvers: {
          Query: {
            foo: async () => 'FOO',
          },
        },
      });
      const BarModule = new GraphQLModule({
        imports: [
          FooModule,
        ],
        resolversComposition: {
          'Query.foo': next => async (root, args, context, info) => {
            const prevResult = await next(root, args, context, info);
            return 'BAR' + prevResult;
          },
        },
      });
      const QuxModule = new GraphQLModule({
        imports: [
          BarModule,
        ],
        resolversComposition: {
          'Query.foo': next => async (root, args, context, info) => {
            const prevResult = await next(root, args, context, info);
            return 'QUX' + prevResult;
          },
        },
      });
      const { schema } = new GraphQLModule({
        imports: [
          QuxModule,
        ],
      });
      const result = await execute({
        schema,

        document: gql`query { foo }`,
      });
      expect(result.errors).toBeFalsy();
      expect(result.data.foo).toBe('QUXBARFOO');
    });

    it('should inject context correctly into `__resolveType`', async () => {
      let hasInjector = false;

      const { schema } = new GraphQLModule({
        typeDefs: `
          type Query {
            something: MyBase
          }

          interface MyBase {
            id: String
          }

          type MyType implements MyBase {
            id: String
          }
        `,
        resolvers: {
          Query: {
            something: () => {
              return { someValue: 1 };
            },
          },
          MyBase: {
            __resolveType: (obj, context) => {
              hasInjector = !!context.injector;

              return 'MyType';
            },
          },
          MyType: {
            id: o => o.someValue,
          },
        },
      });

      await execute({
        schema,

        document: gql`query { something { id } }`,
      });

      expect(hasInjector).toBeTruthy();
    });
  });
  describe('Schema Directives', () => {
    it('should handle schema directives', async () => {

      const typeDefs = gql`
      directive @date on FIELD_DEFINITION

      scalar Date

      type Query {
        today: Date @date
      }
      `;

      class FormattableDateDirective extends SchemaDirectiveVisitor {
        public visitFieldDefinition(field) {
          const { resolve = defaultFieldResolver } = field;

          field.args.push({
            name: 'format',
            type: GraphQLString,
          });

          field.resolve = async function(
            source,
            args,
            context,
            info,
          ) {
            const date = await resolve.call(this, source, args, context, info);
            return date.toLocaleDateString();
          };

          field.type = GraphQLString;
        }
      }

      const { schema, schemaDirectives } = new GraphQLModule({
        typeDefs,
        resolvers: {
          Query: {
            today: () => new Date(),
          },
        },
        schemaDirectives: {
          date: FormattableDateDirective,
        },
      });

      SchemaDirectiveVisitor.visitSchemaDirectives(schema, schemaDirectives);

      const result = await execute({
        schema,

        document: gql`query { today }`,
      });

      expect(result.data['today']).toEqual(new Date().toLocaleDateString());

    });
    it('should handle child schema directives', async () => {

      class FormattableDateDirective extends SchemaDirectiveVisitor {
        public visitFieldDefinition(field) {
          const { resolve = defaultFieldResolver } = field;

          field.args.push({
            name: 'format',
            type: GraphQLString,
          });

          field.resolve = async function(
            source,
            args,
            context,
            info,
          ) {
            const date = await resolve.call(this, source, args, context, info);
            return date.toLocaleDateString();
          };

          field.type = GraphQLString;
        }
      }

      const DateDirectiveModule = new GraphQLModule({
        typeDefs: gql`
          directive @date on FIELD_DEFINITION
        `,
        schemaDirectives: {
          date: FormattableDateDirective,
        },
      });

      const VisitedDateModule = new GraphQLModule({
        typeDefs: gql`
        scalar Date

        type Query {
          today: Date @date
        }
        `,
        resolvers: {
          Query: {
            today: () => new Date(),
          },
        },
        imports: [
          DateDirectiveModule,
        ],
      });

      const { schema, schemaDirectives } = new GraphQLModule({
        imports: [
          DateDirectiveModule,
          VisitedDateModule,
        ],
      });

      SchemaDirectiveVisitor.visitSchemaDirectives(schema, schemaDirectives);

      const result = await execute({
        schema,
        document: gql`query { today }`,
      });

      expect(result.data['today']).toEqual(new Date().toLocaleDateString());

    });
  });
  describe('Providers Scope', () => {
    it('should construct session scope on each network session', async () => {
      let counter = 0;

      @Injectable({
        scope: ProviderScope.Session,
      })
      class ProviderA {
        constructor() {
          counter++;
        }
        test(injector: Injector) {
          return (this === injector.get(ProviderA));
        }
      }

      const { schema } = new GraphQLModule({
        typeDefs: gql`
          type Query{
            test: Boolean
          }
        `,
        resolvers: {
          Query: {
            test: (root: never, args: never, { injector }: ModuleContext) =>
              injector.get(ProviderA).test(injector),
          },
        },
        providers: [
          ProviderA,
        ],
      });
      expect(counter).toBe(0);
      const result1 = await execute({
        schema,

        document: gql`
          query {
            test
          }
        `,
      });
      expect(result1.data['test']).toBe(true);
      expect(counter).toBe(1);
      const result2 = await execute({
        schema,

        document: gql`
          query {
            test
          }
        `,
      });
      expect(result2.data['test']).toBe(true);
      expect(counter).toBe(2);
    });
    it('should construct request scope on each injector request independently from network session', async () => {
      let counter = 0;
      @Injectable({
        scope: ProviderScope.Request,
      })
      class ProviderA {
        constructor() {
          counter++;
        }
      }
      const { context, injector } = new GraphQLModule({ providers: [ProviderA] });
      expect(counter).toBe(0);
      await context({ mustBe: 0 });
      expect(counter).toBe(0);
      injector.get(ProviderA);
      expect(counter).toBe(1);
      injector.get(ProviderA);
      expect(counter).toBe(2);
    });
    it('should inject network session with moduleSessionInfo in session and request scope providers', async () => {
      const testSession = {
        foo: 'BAR',
      };
      @Injectable({
        scope: ProviderScope.Session,
      })
      class ProviderA {
        constructor(private moduleInfo: ModuleSessionInfo) { }
        test() {
          return this.moduleInfo.session.foo;
        }
      }
      @Injectable({
        scope: ProviderScope.Request,
      })
      class ProviderB {
        constructor(private moduleInfo: ModuleSessionInfo) { }
        test() {
          return this.moduleInfo.session.foo;
        }
      }
      const { schema, context } = new GraphQLModule({
        typeDefs: gql`
          type Query{
            testA: String
            testB: String
          }
        `,
        resolvers: {
          Query: {
            testA: (root: never, args: never, { injector }: ModuleContext) =>
              injector.get(ProviderA).test(),
            testB: (root: never, args: never, { injector }: ModuleContext) =>
              injector.get(ProviderB).test(),
          },
        },
        providers: [
          ProviderA,
          ProviderB,
        ],
      });
      const result = await execute({
        schema,
        document: gql`
          query {
            testA
            testB
          }
        `,
        contextValue: testSession,
      });
      expect(result.errors).toBeFalsy();
      expect(result.data['testA']).toBe('BAR');
      expect(result.data['testB']).toBe('BAR');
    });
  });
  describe('Extra Schemas', () => {
    it('should handle extraSchemas together with local ones', async () => {
      const extraSchema = makeExecutableSchema({
        typeDefs: gql`
            directive @myDirective on FIELD_DEFINITION
            type Query {
              foo: Foo
            }
            type Foo {
              id: ID
              content: String
            }
        `,
        resolvers: {
          Query: {
            foo: () => ({
              content: 'FOO',
            }),
          },
        },
      });
      const { schema, context } = new GraphQLModule({
        typeDefs: gql`
        type Query {
          bar: Bar
        }
        type Bar {
          id: ID @myDirective
          content: String
        }
      `,
        resolvers: {
          Query: {
            bar: () => ({}),
          },
          Bar: {
            content: () => 'BAR',
          },
        },
        extraSchemas: [
          extraSchema,
        ],
      });
      const contextValue = await context({ req: {} });
      const result = await execute({
        schema,

        document: gql`query { foo { content } bar { content } }`,
      });
      expect(result.errors).toBeFalsy();
      expect(result.data['foo'].content).toBe('FOO');
      expect(result.data['bar'].content).toBe('BAR');
    });
  });
  it('should mutate schema using middleware', async () => {
    const { schema, context } = new GraphQLModule({
      typeDefs: gql`
        type Query {
          isDirty: Boolean
        }
      `,
      resolvers: {
        Query: {
          isDirty: (root, args, context, info) => !!info.schema['__DIRTY__'],
        },
      },
      middleware: ({ schema }) => { schema['__DIRTY__'] = true; return { schema }; },
    });
    const result = await execute({
      schema,
      document: gql`query { isDirty }`,
      contextValue: await context({ req: {} }),
    });
    expect(result.errors).toBeFalsy();
    expect(result.data['isDirty']).toBeTruthy();
  });
  it('should encapsulate the schema mutations using middleware', async () => {
    const FooModule = new GraphQLModule({
      typeDefs: gql`
        type Query {
          isDirty: Boolean
        }
      `,
      resolvers: {
        Query: {
          isDirty: (root, args, context, info) => !!info.schema['__DIRTY__'],
        },
      },
      middleware: ({ schema }) => { schema['__DIRTY__'] = true; return { schema }; },
    });
    const { schema, context } = new GraphQLModule({
      imports: [
        FooModule,
      ],
    });
    const result = await execute({
      schema,
      document: gql`query { isDirty }`,
      contextValue: await context({ req: {} }),
    });
    expect(result.errors).toBeFalsy();
    expect(result.data['isDirty']).toBeTruthy();
  });
  it('should avoid getting non-configured module', async () => {
    const FOO = Symbol('FOO');
    const moduleA = new GraphQLModule<{ foo: string }>({
      providers: ({ config }) => [
        {
          provide: FOO,
          useValue: config.foo,
        },
      ],
      configRequired: true,
    });
    const moduleB = new GraphQLModule({
      typeDefs: gql`
        type Query {
          foo: String
        }
      `,
      resolvers: {
        Query: {
          foo: (_, __, { injector }) => injector.get(FOO),
        },
      },
      imports: [
        moduleA,
      ],
    });
    const { schema, context } = new GraphQLModule({
      imports: [
        moduleB,
        moduleA.forRoot({
          foo: 'FOO',
        }),
      ],
    });
    const result = await execute({
      schema,
      document: gql`query { foo }`,
      contextValue: await context({ req: {} }),
    });
    expect(result.errors).toBeFalsy();
    expect(result.data['foo']).toBe('FOO');
  });
  it('should export correct typeDefs and resolvers', async () => {
    const gqlModule = new GraphQLModule({
      imports: [
        new GraphQLModule({
          name: 'test',
          typeDefs: 'type Query { test: Int }',
          resolvers: {
            Query: {
              test: () => 1,
            },
          },
        }),
      ],
    });

    const typeDefs = gqlModule.typeDefs;
    expect(stripWhitespaces(print(typeDefs))).toBe(stripWhitespaces('type Query { test: Int }'));
    const context = await gqlModule.context({});
    const resolvers = gqlModule.resolvers;
    expect(await resolvers['Query']['test'](null, {}, context, {})).toBe(1);
  });
  it('should resolve scalars correctly', async () => {
    const today = new Date();
    const { schema, context } = new GraphQLModule({
      typeDefs: gql`
        scalar Date
        type Query {
          today: Date
        }
      `,
      resolvers: {
        Date: new GraphQLScalarType({
          name: 'Date',
          description: 'Date custom scalar type',
          parseValue(value) {
            return new Date(value); // value from the client
          },
          serialize(value) {
            return value.getTime(); // value sent to the client
          },
          parseLiteral(ast) {
            if (ast.kind === Kind.INT) {
              return new Date(ast.value); // ast value is always in string format
            }
            return null;
          },
        }),
        Query: {
          today: () => today,
        },
      },
    });
    const result = await execute({
      schema,
      document: gql`query { today }`,
      contextValue: await context({ req: {} }),
    });
    expect(result.errors).toBeFalsy();
    expect(result.data['today']).toBe(today.getTime());
  });
  describe('Apollo DataSources Integration', () => {
    it('Should pass cache correctly to initialize method of application scoped provider', async () => {
      @Injectable()
      class TestDataSourceAPI {
        cache: KeyValueCache;
        initialize({ cache }: { cache: KeyValueCache }) {
          this.cache = cache;
        }
      }
      const testQuery = gql`
        query {
          a {
            f
          }
        }
      `;
      const typesA = [`type A { f: String}`, `type Query { a: A }`];
      const moduleA = new GraphQLModule({
        name: 'A',
        typeDefs: typesA,
        resolvers: {
          Query: { a: () => ({ f: 's' }) },
        },
        context: () => {
          return {
            myField: 'some-value',
          };
        },
        providers: [TestDataSourceAPI],
      });
      const { injector } = new GraphQLModule({ imports: [moduleA] });
      expect(injector.get(TestDataSourceAPI).cache).toBe(moduleA.selfCache);
    });
    it('Should pass context correctly to initialize method of session scoped provider', async () => {
      @Injectable({
        scope: ProviderScope.Session,
      })
      class TestDataSourceAPI {
        context: any;
        cache: KeyValueCache;
        public initialize({ context, cache }: { context: any, cache: KeyValueCache }) {
          this.context = context;
          this.cache = cache;
        }
      }
      const testQuery = gql`
        query {
          a {
            f
          }
        }
      `;
      const typesA = [`type Query { myField: String }`];
      const moduleA = new GraphQLModule({
        name: 'A',
        typeDefs: typesA,
        resolvers: {
          Query: { myField: (_, __, { injector }) => injector.get(TestDataSourceAPI).context.myField },
        },
        context: () => {
          return {
            myField: 'some-value',
          };
        },
        providers: [TestDataSourceAPI],
      });
      const { schema } = new GraphQLModule({ imports: [moduleA] });
      const result = await execute({
        schema,
        contextValue: createMockSession(),
        document: gql`{ myField }`,
      });
      expect(await result.data['myField']).toBe('some-value');
    });
  });
  it('should exclude network session', async () => {
    const { schema, context } = new GraphQLModule({
      context: () => ({
        session: { foo: 'BAR' },
        // this session is not request that is internally passed by GraphQLModules
        // this session must be passed instead of Network Session
      }),
      typeDefs: gql`
        type Query {
          foo: String
        }
      `,
      resolvers: {
        Query: {
          foo: (_, __, context) => {
            return context.session.foo;
          },
        },
      },
    });
    // tslint:disable-next-line:no-console
    const result = await execute({
      schema,
      document: gql`query { foo }`,
      contextValue: createMockSession({ req: {} }),
    });
    expect(result.errors).toBeFalsy();
    expect(result.data['foo']).toBe('BAR');
  });
  it('should import types from submodules', async () => {
    const foo = {
      name: 'FOO',
      get bar() {
        return bar;
      },
    };
    const bar = {
      name: 'BAR',
      foo,
    };
    const FooModule = new GraphQLModule({
      typeDefs: gql`
        type Foo {
          name: String
        }
      `,
    });
    const BarModule = new GraphQLModule({
      typeDefs: gql`
        extend type Foo {
          bar: Bar
        }
        type Bar {
          name: String
          foo: Foo
        }
        type Query {
          foo: Foo
          bar: Bar
        }
      `,
      imports: [FooModule],
      resolvers: {
        Query: {
          foo: () => foo,
          bar: () => bar,
        },
      },
    });
    const { schema, context } = new GraphQLModule({
      imports: [FooModule, BarModule],
    });
    const result = await execute({
      schema,
      document: gql`query { foo { name } bar { name }}`,
      contextValue: await context({ req: {} }),
    });
    expect(result.errors).toBeFalsy();
    expect(result.data['foo'].name).toBe('FOO');
    expect(result.data['bar'].name).toBe('BAR');
  });
  it('should work with SchemaLink', async () => {
    const { schema, context } = new GraphQLModule({
      typeDefs: gql`
        type Query {
          foo: String
        }
      `,
      resolvers: {
        Query: {
          foo: () => 'FOO',
        },
      },
    });
    const schemaLink = new SchemaLink({
      schema,
      context,
    });
    const apolloClient = new ApolloClient({
      link: schemaLink,
      cache: new InMemoryCache(),
    });
    const { data } = await apolloClient.query({
      query: gql`
        {
          foo
        }
      `,
    });
    expect(data.foo).toBe('FOO');
  });
  it('should generate schemaless module if an empty array typeDefs specified', async () => {
    const { schema } = new GraphQLModule({
      typeDefs: [],
      resolvers: {},
    });
    expect(schema).toBeNull();
  });
  it('should generate schemaless module if empty string typeDefs specified', async () => {
    const { schema } = new GraphQLModule({
      typeDefs: '',
      resolvers: {},
    });
    expect(schema).toBeNull();
  });
  it('should generate schemaless module if an array with an empty string typeDefs specified', async () => {
    const { schema } = new GraphQLModule({
      typeDefs: [''],
      resolvers: {},
    });
    expect(schema).toBeNull();
  });
  it('should throw an error if promises are used without schemaAsync', async () => {
    const MyAsyncModule = new GraphQLModule({
      typeDefs: async () => `type Query { test: Boolean }`,
      resolvers: async () => ({ Query: { test: () => true } }),
    });
    expect(() => MyAsyncModule.schema).toThrow();
  });
  it('should support promises with schemaAsync', async () => {
    const { schemaAsync } = new GraphQLModule({
      typeDefs: async () => `type Query { test: Boolean }`,
      resolvers: async () => ({ Query: { test: () => true } }),
    });
    const result = await execute({
      schema: await schemaAsync,
      document: gql`query { test }`,
    });
    expect(result.errors).toBeFalsy();
    expect(result.data['test']).toBe(true);
  });
  it('should inject ModuleSession in session-scope using properties in case of inheritance', async () => {

    @Injectable()
    class QuxProvider {
      getQux() {
        return 'QUX';
      }
    }

    @Injectable()
    class FooProvider {
      @Inject() moduleSessionInfo: ModuleSessionInfo;
      get request() {
        return this.moduleSessionInfo.session.req;
      }
    }

    @Injectable()
    class BarProvider extends FooProvider {
      @Inject() quxProvider: QuxProvider;
      get authorizationHeader() {
        return this.request.headers.authorization;
      }
      getQux() {
        return this.quxProvider.getQux();
      }
    }

    const { schema } = new GraphQLModule({
      providers: [
        BarProvider,
        QuxProvider,
      ],
      typeDefs: gql`
        type Query {
          authorization: String
          qux: String
        }
      `,
      resolvers: {
        Query: {
          authorization: (_, __, { injector }) => injector.get(BarProvider).authorizationHeader,
          qux: (_, __, { injector }) => injector.get(BarProvider).getQux(),
        },
      },
    });

    const result = await execute({
      schema,
      contextValue: { req: { headers: { authorization: 'Bearer TOKEN' } } },
      document: gql`query { authorization qux }`,
    });
    expect(result.errors).toBeFalsy();
    expect(result.data['authorization']).toBe('Bearer TOKEN');
    expect(result.data['qux']).toBe('QUX');
  });
<<<<<<< HEAD

  it.skip('should not have memory leak over multiple sessions with session-scoped providers', async (done) => {

    try {
      @Injectable({
        scope: ProviderScope.Session,
      })
      class AProvider {
        getA() {
          return 'A';
        }
      }
      const moduleA = new GraphQLModule({
        typeDefs: gql`
        type Query {
          a: String
        }
      `,
        resolvers: {
          Query: {
            a: (_, __, { injector }) => injector.get(AProvider).getA(),
          },
        },
        providers: [
          AProvider,
        ],
      });
      @Injectable({
        scope: ProviderScope.Session,
      })
      class BProvider {
        getB() {
          return 'B';
        }
      }
      const moduleB = new GraphQLModule({
        typeDefs: gql`
        type Query {
          b: String
        }
      `,
        resolvers: {
          Query: {
            b: (_, __, { injector }) => injector.get(BProvider).getB(),
          },
        },
        providers: [
          BProvider,
        ],
      });
      const { schema } = new GraphQLModule({
        imports: [
          moduleA,
          moduleB,
        ],
      });

      let counter = 0;
      await iterate.async(async () => {
        // tslint:disable-next-line: no-console
        console.log(`Iteration: ${counter} start`);
        await execute({
          schema,
          contextValue: {},
          document: gql`{ a b }`,
        });
        // tslint:disable-next-line: no-console
        console.log(`Iteration: ${counter} end`);
        counter++;
      });
      done();
    } catch (e) {
      done.fail(e);
    }

  });
  it('should not memory leak over multiple sessions (not collected by GC but emitting finish event) with session-scoped providers', async (done) => {

    try {
      @Injectable({
        scope: ProviderScope.Session,
      })
      class AProvider {
        getA() {
          return 'A';
        }
      }
      const moduleA = new GraphQLModule({
        typeDefs: gql`
          type Query {
            a: String
          }
        `,
        resolvers: {
          Query: {
            a: (_, __, { injector }) => injector.get(AProvider).getA(),
          },
        },
        providers: [
          AProvider,
        ],
      });
      @Injectable({
        scope: ProviderScope.Session,
      })
      class BProvider {
        getB() {
          return 'B';
        }
      }
      const moduleB = new GraphQLModule({
        typeDefs: gql`
          type Query {
            b: String
=======
  it('should not have _onceFinishListeners on response object', async () => {
      let counter = 0;
      @Injectable({
        scope: ProviderScope.Session,
      })
      class FooProvider implements OnResponse {
        onResponse() {
          counter++;
        }
        getCounter() {
          return counter;
        }
      }

      const module = new GraphQLModule({
        typeDefs: gql`
          type Query {
            foo: Int
>>>>>>> aeba5abf
          }
        `,
        resolvers: {
          Query: {
<<<<<<< HEAD
            b: (_, __, { injector }) => injector.get(BProvider).getB(),
          },
        },
        providers: [
          BProvider,
        ],
      });
      const { schema } = new GraphQLModule({
        imports: [
          moduleA,
          moduleB,
        ],
      });

      const mockedSessions = [];
      for (let i = 0; i < 1000; i++) {
        mockedSessions.push(createMockSession({ i }));
      }

      let counter = 0;
      await iterate.async(async () => {
// tslint:disable-next-line: no-console
        console.info(`Iteration ${counter} started`);
        const mockRequest = mockedSessions[counter];
        await execute({
          schema,
          contextValue: mockRequest,
          document: gql`{ a b }`,
        });
        await mockRequest.res.emit('finish');
// tslint:disable-next-line: no-console
        console.info(`Iteration ${counter} finished`);
        counter++;
      });
      done();
    } catch (e) {
      done.fail(e);
    }

=======
            foo: (_, __, { injector }) => injector.get(FooProvider).getCounter(),
          },
        },
        providers: [
          FooProvider,
        ],
      });
      const session = createMockSession({});
      const { data } = await execute({
        schema: module.schema,
        contextValue: session,
        document: gql`query { foo }`,
      });
      // Result
      expect(data.foo).toBe(0);
      // Before onResponse
      expect(counter).toBe(0);
      await session.res.emit('finish');
      // After onResponse
      expect(counter).toBe(1);
      // Check if the listener is triggered again
      await session.res.emit('finish');
      expect(counter).toBe(1);
      // Response object must be cleared
      expect(session.res['_onceFinishListeners']).toBeUndefined();
      expect(module.injector.hasSessionInjector(session)).toBeFalsy();
      expect(module['_sessionContext$Map'].has(session)).toBeFalsy();
>>>>>>> aeba5abf
  });
});<|MERGE_RESOLUTION|>--- conflicted
+++ resolved
@@ -1552,213 +1552,229 @@
     expect(result.data['authorization']).toBe('Bearer TOKEN');
     expect(result.data['qux']).toBe('QUX');
   });
-<<<<<<< HEAD
-
-  it.skip('should not have memory leak over multiple sessions with session-scoped providers', async (done) => {
-
-    try {
-      @Injectable({
-        scope: ProviderScope.Session,
-      })
-      class AProvider {
-        getA() {
-          return 'A';
-        }
-      }
-      const moduleA = new GraphQLModule({
-        typeDefs: gql`
+  it('should not have _onceFinishListeners on response object', async () => {
+    let counter = 0;
+    @Injectable({
+      scope: ProviderScope.Session,
+    })
+    class FooProvider implements OnResponse {
+      onResponse() {
+        counter++;
+      }
+      getCounter() {
+        return counter;
+      }
+    }
+
+    const module = new GraphQLModule({
+      typeDefs: gql`
         type Query {
-          a: String
+          foo: Int
         }
       `,
-        resolvers: {
-          Query: {
-            a: (_, __, { injector }) => injector.get(AProvider).getA(),
-          },
-        },
-        providers: [
-          AProvider,
-        ],
-      });
-      @Injectable({
-        scope: ProviderScope.Session,
-      })
-      class BProvider {
-        getB() {
-          return 'B';
-        }
-      }
-      const moduleB = new GraphQLModule({
-        typeDefs: gql`
+      resolvers: {
+        Query: {
+          foo: (_, __, { injector }) => injector.get(FooProvider).getCounter(),
+        },
+      },
+      providers: [
+        FooProvider,
+      ],
+    });
+    const session = createMockSession({});
+    const { data } = await execute({
+      schema: module.schema,
+      contextValue: session,
+      document: gql`query { foo }`,
+    });
+    // Result
+    expect(data.foo).toBe(0);
+    // Before onResponse
+    expect(counter).toBe(0);
+    await session.res.emit('finish');
+    // After onResponse
+    expect(counter).toBe(1);
+    // Check if the listener is triggered again
+    await session.res.emit('finish');
+    expect(counter).toBe(1);
+    // Response object must be cleared
+    expect(session.res['_onceFinishListeners']).toBeUndefined();
+    expect(module.injector.hasSessionInjector(session)).toBeFalsy();
+    expect(module['_sessionContext$Map'].has(session)).toBeFalsy();
+  });
+  it.skip('should not have memory leak over multiple sessions with session-scoped providers', done => {
+
+    @Injectable({
+      scope: ProviderScope.Session,
+    })
+    class AProvider {
+      constructor(private moduleSessionInfo: ModuleSessionInfo) { }
+      getLoadLength() {
+        return this.moduleSessionInfo.session.hugeLoad.length;
+      }
+    }
+    const moduleA = new GraphQLModule({
+      typeDefs: gql`
         type Query {
-          b: String
+          aLoadLength: Int
         }
       `,
-        resolvers: {
-          Query: {
-            b: (_, __, { injector }) => injector.get(BProvider).getB(),
-          },
-        },
-        providers: [
-          BProvider,
-        ],
-      });
-      const { schema } = new GraphQLModule({
-        imports: [
-          moduleA,
-          moduleB,
-        ],
-      });
-
-      let counter = 0;
-      await iterate.async(async () => {
-        // tslint:disable-next-line: no-console
-        console.log(`Iteration: ${counter} start`);
-        await execute({
-          schema,
-          contextValue: {},
-          document: gql`{ a b }`,
-        });
-        // tslint:disable-next-line: no-console
-        console.log(`Iteration: ${counter} end`);
+      resolvers: {
+        Query: {
+          aLoadLength: (_, __, { injector }) => injector.get(AProvider).getLoadLength(),
+        },
+      },
+      providers: [
+        AProvider,
+      ],
+    });
+    @Injectable({
+      scope: ProviderScope.Session,
+    })
+    class BProvider {
+      constructor(private moduleSessionInfo: ModuleSessionInfo) { }
+      getLoadLength() {
+        return this.moduleSessionInfo.session.hugeLoad.length;
+      }
+      getB() {
+        return 'B';
+      }
+    }
+    const moduleB = new GraphQLModule({
+      typeDefs: gql`
+        type Query {
+          aLoadLength: Int
+        }
+      `,
+      resolvers: {
+        Query: {
+          bLoadLength: (_, __, { injector }) => injector.get(BProvider).getLoadLength(),
+        },
+      },
+      providers: [
+        BProvider,
+      ],
+    });
+    const { schema } = new GraphQLModule({
+      imports: [
+        moduleA,
+        moduleB,
+      ],
+    });
+
+    let counter = 0;
+    iterate.async(async () => {
+      // tslint:disable-next-line: no-console
+      console.log(`Iteration: ${counter} start`);
+      await execute({
+        schema,
+        contextValue: {
+          hugeLoad: new Array(1000).fill(1000),
+        },
+        document: gql`{ aLoadLength bLoadLength }`,
+      });
+      // tslint:disable-next-line: no-console
+      console.log(`Iteration: ${counter} end`);
+      counter++;
+    }).then(done).catch(done.fail);
+
+  });
+  it('should not memory leak over multiple sessions (not collected by GC but emitting finish event) with session-scoped providers', done => {
+
+    let counter = 0;
+    @Injectable({
+      scope: ProviderScope.Session,
+    })
+    class AProvider {
+      aHugeLoad = new Array(1000).fill(1000);
+
+      constructor(private moduleSessionInfo: ModuleSessionInfo) {
         counter++;
-      });
+      }
+      getLoadLength() {
+        return this.moduleSessionInfo.session.hugeLoad.length;
+      }
+      getALoadLength() {
+        return this.aHugeLoad.length;
+      }
+    }
+    const moduleA = new GraphQLModule({
+      typeDefs: gql`
+        type Query {
+          aLoadLength: Int
+          abLoadLength: Int
+        }
+      `,
+      resolvers: {
+        Query: {
+          aLoadLength: (_, __, { injector }) => injector.get(AProvider).getALoadLength(),
+          abLoadLength: (_, __, { injector }) => injector.get(AProvider).getLoadLength(),
+        },
+      },
+      providers: [
+        AProvider,
+      ],
+    });
+    @Injectable({
+      scope: ProviderScope.Session,
+    })
+    class BProvider {
+      bHugeLoad = new Array(1000).fill(1000);
+      constructor(private moduleSessionInfo: ModuleSessionInfo) { }
+      getLoadLength() {
+        return this.moduleSessionInfo.session.hugeLoad.length;
+      }
+      getBLoadLength() {
+        return this.bHugeLoad.length;
+      }
+    }
+    const moduleB = new GraphQLModule({
+      typeDefs: gql`
+        type Query {
+          bLoadLength: Int
+          baLoadLength: Int
+        }
+      `,
+      resolvers: {
+        Query: {
+          bLoadLength: (_, __, { injector }) => injector.get(BProvider).getBLoadLength(),
+          baLoadLength: (_, __, { injector }) => injector.get(BProvider).getLoadLength(),
+        },
+      },
+      providers: [
+        BProvider,
+      ],
+    });
+    const { schema } = new GraphQLModule({
+      imports: [
+        moduleA,
+        moduleB,
+      ],
+    });
+    const mockRequests = [];
+    for (let i = 0; i < 1000; i++) {
+      mockRequests.push(createMockSession({ hugeLoad: new Array(1000).fill(1000) }));
+    }
+    iterate.async(async () => {
+      // tslint:disable-next-line: no-console
+      console.log(`Iteration started`);
+      const mockRequest = mockRequests.pop();
+      const { data } = await execute({
+        schema,
+        contextValue: mockRequest,
+        document: gql`{ aLoadLength bLoadLength abLoadLength baLoadLength }`,
+      });
+      await mockRequest.res.emit('finish');
+      expect(data.aLoadLength).toBe(1000);
+      expect(data.bLoadLength).toBe(1000);
+      expect(data.abLoadLength).toBe(1000);
+      expect(data.baLoadLength).toBe(1000);
+      mockRequests.unshift(mockRequest);
+      // tslint:disable-next-line: no-console
+      console.log(counter);
+    }).then(() => {
       done();
-    } catch (e) {
-      done.fail(e);
-    }
-
-  });
-  it('should not memory leak over multiple sessions (not collected by GC but emitting finish event) with session-scoped providers', async (done) => {
-
-    try {
-      @Injectable({
-        scope: ProviderScope.Session,
-      })
-      class AProvider {
-        getA() {
-          return 'A';
-        }
-      }
-      const moduleA = new GraphQLModule({
-        typeDefs: gql`
-          type Query {
-            a: String
-          }
-        `,
-        resolvers: {
-          Query: {
-            a: (_, __, { injector }) => injector.get(AProvider).getA(),
-          },
-        },
-        providers: [
-          AProvider,
-        ],
-      });
-      @Injectable({
-        scope: ProviderScope.Session,
-      })
-      class BProvider {
-        getB() {
-          return 'B';
-        }
-      }
-      const moduleB = new GraphQLModule({
-        typeDefs: gql`
-          type Query {
-            b: String
-=======
-  it('should not have _onceFinishListeners on response object', async () => {
-      let counter = 0;
-      @Injectable({
-        scope: ProviderScope.Session,
-      })
-      class FooProvider implements OnResponse {
-        onResponse() {
-          counter++;
-        }
-        getCounter() {
-          return counter;
-        }
-      }
-
-      const module = new GraphQLModule({
-        typeDefs: gql`
-          type Query {
-            foo: Int
->>>>>>> aeba5abf
-          }
-        `,
-        resolvers: {
-          Query: {
-<<<<<<< HEAD
-            b: (_, __, { injector }) => injector.get(BProvider).getB(),
-          },
-        },
-        providers: [
-          BProvider,
-        ],
-      });
-      const { schema } = new GraphQLModule({
-        imports: [
-          moduleA,
-          moduleB,
-        ],
-      });
-
-      const mockedSessions = [];
-      for (let i = 0; i < 1000; i++) {
-        mockedSessions.push(createMockSession({ i }));
-      }
-
-      let counter = 0;
-      await iterate.async(async () => {
-// tslint:disable-next-line: no-console
-        console.info(`Iteration ${counter} started`);
-        const mockRequest = mockedSessions[counter];
-        await execute({
-          schema,
-          contextValue: mockRequest,
-          document: gql`{ a b }`,
-        });
-        await mockRequest.res.emit('finish');
-// tslint:disable-next-line: no-console
-        console.info(`Iteration ${counter} finished`);
-        counter++;
-      });
-      done();
-    } catch (e) {
-      done.fail(e);
-    }
-
-=======
-            foo: (_, __, { injector }) => injector.get(FooProvider).getCounter(),
-          },
-        },
-        providers: [
-          FooProvider,
-        ],
-      });
-      const session = createMockSession({});
-      const { data } = await execute({
-        schema: module.schema,
-        contextValue: session,
-        document: gql`query { foo }`,
-      });
-      // Result
-      expect(data.foo).toBe(0);
-      // Before onResponse
-      expect(counter).toBe(0);
-      await session.res.emit('finish');
-      // After onResponse
-      expect(counter).toBe(1);
-      // Check if the listener is triggered again
-      await session.res.emit('finish');
-      expect(counter).toBe(1);
-      // Response object must be cleared
-      expect(session.res['_onceFinishListeners']).toBeUndefined();
-      expect(module.injector.hasSessionInjector(session)).toBeFalsy();
-      expect(module['_sessionContext$Map'].has(session)).toBeFalsy();
->>>>>>> aeba5abf
+    }).catch(done.fail);
+
   });
 });