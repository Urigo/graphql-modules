{
  "name": "graphql-modules",
  "version": "0.4.2",
  "repository": "https://github.com/Urigo/graphql-modules.git",
  "homepage": "https://graphql-modules.com/",
  "license": "MIT",
  "scripts": {
    "clean": "rm -rf dist",
    "prebuild": "yarn clean",
<<<<<<< HEAD
    "build": "tsc",
=======
    "build": "tsc -m esnext --outDir dist/esnext && tsc -m commonjs --outDir dist/commonjs",
>>>>>>> 501ce4ee
    "test": "jest",
    "lint": "tslint -c ../../tslint.json 'src/**/*.ts' --format stylish"
  },
  "jest": {
    "globals": {
      "ts-jest": {
        "diagnostics": false
      }
    },
    "transform": {
      "^.+\\.tsx?$": "ts-jest"
    },
    "testPathIgnorePatterns": [
      "/node_modules/",
      "/test-assets"
    ],
    "testRegex": "(/__tests__/.*|(\\.|/)(test|spec))\\.(jsx?|tsx?)$",
    "moduleFileExtensions": [
      "ts",
      "tsx",
      "js",
      "jsx",
      "json",
      "node"
    ]
  },
  "devDependencies": {
    "jest": "24.5.0",
    "tslint": "5.12.1",
    "typescript": "3.3.3"
  },
  "dependencies": {
    "@graphql-modules/core": "0.4.2",
    "tslib": "1.9.3"
  },
<<<<<<< HEAD
  "main": "cjs/index.js",
  "module": "dist/index.js",
  "typings": "./dist/index.d.ts",
=======
  "main": "dist/commonjs/index.js",
  "module": "dist/esnext/index.js",
  "typings": "dist/esnext/index.d.ts",
>>>>>>> 501ce4ee
  "typescript": {
    "definition": "dist/esnext/index.d.ts"
  },
  "publishConfig": {
    "access": "public"
  }
}<|MERGE_RESOLUTION|>--- conflicted
+++ resolved
@@ -7,11 +7,7 @@
   "scripts": {
     "clean": "rm -rf dist",
     "prebuild": "yarn clean",
-<<<<<<< HEAD
-    "build": "tsc",
-=======
     "build": "tsc -m esnext --outDir dist/esnext && tsc -m commonjs --outDir dist/commonjs",
->>>>>>> 501ce4ee
     "test": "jest",
     "lint": "tslint -c ../../tslint.json 'src/**/*.ts' --format stylish"
   },
@@ -47,15 +43,9 @@
     "@graphql-modules/core": "0.4.2",
     "tslib": "1.9.3"
   },
-<<<<<<< HEAD
-  "main": "cjs/index.js",
-  "module": "dist/index.js",
-  "typings": "./dist/index.d.ts",
-=======
   "main": "dist/commonjs/index.js",
   "module": "dist/esnext/index.js",
   "typings": "dist/esnext/index.d.ts",
->>>>>>> 501ce4ee
   "typescript": {
     "definition": "dist/esnext/index.d.ts"
   },
