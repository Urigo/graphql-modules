{
  "api": {
    "API Docs": [
      "api/core/api-readme",
      "api/di/api-readme"
    ]
  },
  "docs": {
    "Introduction": [
      "introduction/getting-started",
      "introduction/modules",
      "introduction/your-first-module",
      "introduction/implement-server",
      "introduction/implement-resolvers",
      "introduction/implement-providers",
      "introduction/understanding-session",
      "introduction/dependencies",
      "introduction/dependency-injection",
      "introduction/configuration",
      "introduction/context",
      "introduction/resolvers-composition",
      "introduction/subscriptions",
      "introduction/test-your-module"
    ],
<<<<<<< HEAD
    "Recipes": [
      "recipes/development-environment",
      "recipes/load-your-schema",
      "recipes/microservices",
      "recipes/communication-between-modules",
      "recipes/data-sources",
      "recipes/data-loader",
      "recipes/file-uploads",
      "recipes/db-connection-pooling",
      "recipes/apollo-server",
      "recipes/graphql-code-generator",
      "recipes/graphql-inspector"
=======
    "Guides": [
      "guides/development-environment",
      "guides/load-your-schema",
      "guides/communication-between-modules",
      "guides/microservices",
      "guides/data-sources",
      "guides/data-loader",
      "guides/file-uploads",
      "guides/db-connection-pooling",
      "guides/apollo-server",
      "guides/graphql-code-generator",
      "guides/graphql-inspector",
      "guides/type-graphql",
      "guides/nexus"
>>>>>>> 4b60d77e
    ]
  }
}<|MERGE_RESOLUTION|>--- conflicted
+++ resolved
@@ -22,35 +22,20 @@
       "introduction/subscriptions",
       "introduction/test-your-module"
     ],
-<<<<<<< HEAD
     "Recipes": [
       "recipes/development-environment",
       "recipes/load-your-schema",
+      "recipes/communication-between-modules",
       "recipes/microservices",
-      "recipes/communication-between-modules",
       "recipes/data-sources",
       "recipes/data-loader",
       "recipes/file-uploads",
       "recipes/db-connection-pooling",
       "recipes/apollo-server",
       "recipes/graphql-code-generator",
-      "recipes/graphql-inspector"
-=======
-    "Guides": [
-      "guides/development-environment",
-      "guides/load-your-schema",
-      "guides/communication-between-modules",
-      "guides/microservices",
-      "guides/data-sources",
-      "guides/data-loader",
-      "guides/file-uploads",
-      "guides/db-connection-pooling",
-      "guides/apollo-server",
-      "guides/graphql-code-generator",
-      "guides/graphql-inspector",
-      "guides/type-graphql",
-      "guides/nexus"
->>>>>>> 4b60d77e
+      "recipes/graphql-inspector",
+      "recipes/type-graphql",
+      "recipes/nexus"
     ]
   }
 }