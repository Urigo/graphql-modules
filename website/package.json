--- conflicted
+++ resolved
@@ -12,13 +12,8 @@
     "analyze": "cross-env ANALYZE=true next build"
   },
   "dependencies": {
-<<<<<<< HEAD
     "@theguild/components": "^9.1.2",
-    "next": "15.1.5",
-=======
-    "@theguild/components": "^7.0.0",
     "next": "15.1.6",
->>>>>>> dd2ed926
     "next-sitemap": "4.2.3",
     "react": "^19.0.0",
     "react-dom": "^19.0.0"
