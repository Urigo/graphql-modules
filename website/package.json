{
  "name": "website",
  "private": true,
  "version": "0.0.0",
  "type": "module",
  "scripts": {
    "build": "next build",
    "dev": "next --turbopack",
    "pagefind": "pagefind --site .next/server/app --output-path out/_pagefind",
    "postbuild": "next-sitemap && yarn pagefind",
    "start": "next start",
    "analyze": "cross-env ANALYZE=true next build"
  },
  "dependencies": {
<<<<<<< HEAD
    "@theguild/components": "^9.1.1",
    "next": "15.1.2",
=======
    "@theguild/components": "^7.0.0",
    "next": "15.1.5",
>>>>>>> dcd74b48
    "next-sitemap": "4.2.3",
    "react": "^19.0.0",
    "react-dom": "^19.0.0"
  },
  "browserslist": {
    "production": [
      ">0.2%",
      "not dead",
      "not op_mini all"
    ],
    "development": [
      "last 1 chrome version",
      "last 1 firefox version",
      "last 1 safari version"
    ]
  },
  "devDependencies": {
<<<<<<< HEAD
    "pagefind": "1.3.0",
    "@theguild/tailwind-config": "0.6.2",
    "@types/node": "22.8.2",
    "@types/react": "18.2.42",
    "cross-env": "7.0.3",
    "postcss-import": "16.1.0",
    "tailwindcss": "3.4.17",
    "postcss-lightningcss": "1.0.1",
    "typescript": "5.3.2"
=======
    "@theguild/tailwind-config": "0.6.2",
    "@types/node": "22.10.7",
    "@types/react": "19.0.7",
    "cross-env": "7.0.3",
    "postcss-import": "16.1.0",
    "postcss-lightningcss": "1.0.1",
    "tailwindcss": "3.4.17",
    "typescript": "5.7.3"
>>>>>>> dcd74b48
  }
}<|MERGE_RESOLUTION|>--- conflicted
+++ resolved
@@ -12,13 +12,8 @@
     "analyze": "cross-env ANALYZE=true next build"
   },
   "dependencies": {
-<<<<<<< HEAD
     "@theguild/components": "^9.1.1",
-    "next": "15.1.2",
-=======
-    "@theguild/components": "^7.0.0",
     "next": "15.1.5",
->>>>>>> dcd74b48
     "next-sitemap": "4.2.3",
     "react": "^19.0.0",
     "react-dom": "^19.0.0"
@@ -36,25 +31,14 @@
     ]
   },
   "devDependencies": {
-<<<<<<< HEAD
     "pagefind": "1.3.0",
-    "@theguild/tailwind-config": "0.6.2",
-    "@types/node": "22.8.2",
-    "@types/react": "18.2.42",
-    "cross-env": "7.0.3",
-    "postcss-import": "16.1.0",
-    "tailwindcss": "3.4.17",
-    "postcss-lightningcss": "1.0.1",
-    "typescript": "5.3.2"
-=======
     "@theguild/tailwind-config": "0.6.2",
     "@types/node": "22.10.7",
     "@types/react": "19.0.7",
     "cross-env": "7.0.3",
     "postcss-import": "16.1.0",
+    "tailwindcss": "3.4.17",
     "postcss-lightningcss": "1.0.1",
-    "tailwindcss": "3.4.17",
     "typescript": "5.7.3"
->>>>>>> dcd74b48
   }
 }