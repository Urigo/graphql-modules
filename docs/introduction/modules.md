---
id: modules
title: What's a module?
sidebar_label: What's a module?
---

The GraphQL Modules approach lets you separate your backend implementation to small, reusable, easy-to-implement and easy-to-test pieces.

In GraphQL Modules, each module has it's own GraphQL type definitions and resolver implementations.

GraphQL `type`s, `enum`s and `union`s that are declared using GraphQL Modules are also extendable, so modules can re-declare types and extend them as they wish.

The idea behind it is to implement the **[Separation of Concerns](https://deviq.com/separation-of-concerns/)** design pattern in GraphQL, and to allow you to write simple modules that only does what it needs to. This way it's easier to write, maintain and test.

## Module Structure

Each GraphQL `module` is built behind the basics of GraphQL:

- Type definitions
- Resolvers

And as your application grows, modules can have:

- External configurations
- Dependencies for other modules
- Providers (we will elaborate about it in Dependency Injection part)

## Modules Example

<<<<<<< HEAD
To get a better understanding of modules structure and it's extendability, let's take for example an app with 3 imports:
=======
To get a better understanding of modules structure and it's extendability, let's take an example app with 3 imports: 
>>>>>>> fee310be

- Users (define what user in our app should have)
- Authentication (defines only what it needs for users' authentication)
- Profile (define a user's profile)
- Gallery (defined a users' photo gallery)

Let's understand how to define each module's schema, and how to separate it to smaller pieces:

#### User Module

This module could decide to allow querying users by id, and in fact, it could only define the very basic fields it needs to run:

```graphql
type Query {
<<<<<<< HEAD
    user(id: ID!): User
}

type User {
    id: ID!
    email: String!
=======
  me: User
}

type Mutation {
  login(username: String!, password: String!): User
  signup(username: String!, password: String!): User
}

type User {
  id: ID!
  username: String!
>>>>>>> fee310be
}
```

#### Authentication Module

This module can declare the authentication basics in `Mutation`, `Query` and `User` types, for example:

```graphql
type Query {
<<<<<<< HEAD
    me: User
}

type Mutation {
    login(username: String!, password: String!): User
    signup(username: String!, password: String!): User
}

extend type User {
    username: String!
=======
  user(id: ID!): User
}

type User {
  id: ID!
  email: String!
>>>>>>> fee310be
}
```

#### User Profile Module

The profile module can declare the profile `type`, and add the `profile` field to `User`:

```graphql
type Profile {
  age: Int!
  name: String!
}

<<<<<<< HEAD
extend type User {
    profile: Profile!
=======
type User {
  profile: Profile!
>>>>>>> fee310be
}
```

#### Gallery Module

The gallery module is similar to the `profile` module, and it only declares the parts of the schema that are required by the gallery feature:

```graphql
type Image {
  id: ID!
  url: String!
  user: User!
}

<<<<<<< HEAD
extend type User {
    gallery: [Image]
=======
type User {
  gallery: [Image]
>>>>>>> fee310be
}

type Mutation {
  uploadPicture(image: File!): Image
}
```<|MERGE_RESOLUTION|>--- conflicted
+++ resolved
@@ -27,11 +27,7 @@
 
 ## Modules Example
 
-<<<<<<< HEAD
-To get a better understanding of modules structure and it's extendability, let's take for example an app with 3 imports:
-=======
 To get a better understanding of modules structure and it's extendability, let's take an example app with 3 imports: 
->>>>>>> fee310be
 
 - Users (define what user in our app should have)
 - Authentication (defines only what it needs for users' authentication)
@@ -46,26 +42,12 @@
 
 ```graphql
 type Query {
-<<<<<<< HEAD
     user(id: ID!): User
 }
 
 type User {
     id: ID!
     email: String!
-=======
-  me: User
-}
-
-type Mutation {
-  login(username: String!, password: String!): User
-  signup(username: String!, password: String!): User
-}
-
-type User {
-  id: ID!
-  username: String!
->>>>>>> fee310be
 }
 ```
 
@@ -75,7 +57,6 @@
 
 ```graphql
 type Query {
-<<<<<<< HEAD
     me: User
 }
 
@@ -86,14 +67,6 @@
 
 extend type User {
     username: String!
-=======
-  user(id: ID!): User
-}
-
-type User {
-  id: ID!
-  email: String!
->>>>>>> fee310be
 }
 ```
 
@@ -107,13 +80,8 @@
   name: String!
 }
 
-<<<<<<< HEAD
 extend type User {
     profile: Profile!
-=======
-type User {
-  profile: Profile!
->>>>>>> fee310be
 }
 ```
 
@@ -128,13 +96,8 @@
   user: User!
 }
 
-<<<<<<< HEAD
 extend type User {
     gallery: [Image]
-=======
-type User {
-  gallery: [Image]
->>>>>>> fee310be
 }
 
 type Mutation {
